--- conflicted
+++ resolved
@@ -43,7 +43,6 @@
     location = get_vertex_location_from_url(url)
     assert location is None
 
-<<<<<<< HEAD
 def test_basic_anyof_conversion():
     """Test basic conversion of anyOf with 'null'."""
     schema = {
@@ -112,7 +111,6 @@
         }
     }
     assert schema == expected
-=======
 
 @pytest.mark.asyncio
 async def test_get_supports_system_message():
@@ -129,5 +127,4 @@
     result = get_supports_system_message(
         model="random-model-name", custom_llm_provider="vertex_ai"
     )
-    assert result == False
->>>>>>> 69e28b92
+    assert result == False