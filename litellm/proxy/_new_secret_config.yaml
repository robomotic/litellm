model_list:
  - model_name: "gpt-3.5-turbo"
    litellm_params:
      model: "gpt-3.5-turbo"
  - model_name: "gpt-4"
    litellm_params:
      model: "gpt-4"
      api_key: "bad_key"
  - model_name: "gpt-4o"
    litellm_params:
      model: "gpt-4o"

litellm_settings:
<<<<<<< HEAD
  enable_json_schema_validation: true
=======
  fallbacks: [{"gpt-3.5-turbo": ["gpt-4", "gpt-4o"]}]
>>>>>>> f0f900d6
<|MERGE_RESOLUTION|>--- conflicted
+++ resolved
@@ -11,8 +11,5 @@
       model: "gpt-4o"
 
 litellm_settings:
-<<<<<<< HEAD
   enable_json_schema_validation: true
-=======
-  fallbacks: [{"gpt-3.5-turbo": ["gpt-4", "gpt-4o"]}]
->>>>>>> f0f900d6
+  fallbacks: [{"gpt-3.5-turbo": ["gpt-4", "gpt-4o"]}]