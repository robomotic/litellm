from typing import Optional, List, Any, Literal, Union
import os, subprocess, hashlib, importlib, asyncio, copy, json, aiohttp, httpx
import litellm, backoff
from litellm.proxy._types import (
    UserAPIKeyAuth,
    DynamoDBArgs,
    LiteLLM_VerificationToken,
    LiteLLM_VerificationTokenView,
    LiteLLM_SpendLogs,
)
from litellm.caching import DualCache
from litellm.proxy.hooks.parallel_request_limiter import (
    _PROXY_MaxParallelRequestsHandler,
)
from litellm import ModelResponse, EmbeddingResponse, ImageResponse
from litellm.proxy.hooks.max_budget_limiter import _PROXY_MaxBudgetLimiter
from litellm.proxy.hooks.cache_control_check import _PROXY_CacheControlCheck
from litellm.integrations.custom_logger import CustomLogger
from litellm.proxy.db.base_client import CustomDB
from litellm._logging import verbose_proxy_logger
from fastapi import HTTPException, status
import smtplib, re
from email.mime.text import MIMEText
from email.mime.multipart import MIMEMultipart
from datetime import datetime, timedelta


def print_verbose(print_statement):
    verbose_proxy_logger.debug(print_statement)
    if litellm.set_verbose:
        print(f"LiteLLM Proxy: {print_statement}")  # noqa


### LOGGING ###
class ProxyLogging:
    """
    Logging/Custom Handlers for proxy.

    Implemented mainly to:
    - log successful/failed db read/writes
    - support the max parallel request integration
    """

    def __init__(self, user_api_key_cache: DualCache):
        ## INITIALIZE  LITELLM CALLBACKS ##
        self.call_details: dict = {}
        self.call_details["user_api_key_cache"] = user_api_key_cache
        self.max_parallel_request_limiter = _PROXY_MaxParallelRequestsHandler()
        self.max_budget_limiter = _PROXY_MaxBudgetLimiter()
        self.cache_control_check = _PROXY_CacheControlCheck()
        self.alerting: Optional[List] = None
        self.alerting_threshold: float = 300  # default to 5 min. threshold
        pass

    def update_values(
        self, alerting: Optional[List], alerting_threshold: Optional[float]
    ):
        self.alerting = alerting
        if alerting_threshold is not None:
            self.alerting_threshold = alerting_threshold

    def _init_litellm_callbacks(self):
        print_verbose(f"INITIALIZING LITELLM CALLBACKS!")
        litellm.callbacks.append(self.max_parallel_request_limiter)
        litellm.callbacks.append(self.max_budget_limiter)
        litellm.callbacks.append(self.cache_control_check)
<<<<<<< HEAD
        # litellm.callbacks.append(self.response_taking_too_long_callback)
=======
        litellm.success_callback.append(self.response_taking_too_long_callback)
>>>>>>> f95458da
        for callback in litellm.callbacks:
            if callback not in litellm.input_callback:
                litellm.input_callback.append(callback)
            if callback not in litellm.success_callback:
                litellm.success_callback.append(callback)
            if callback not in litellm.failure_callback:
                litellm.failure_callback.append(callback)
            if callback not in litellm._async_success_callback:
                litellm._async_success_callback.append(callback)
            if callback not in litellm._async_failure_callback:
                litellm._async_failure_callback.append(callback)

        if (
            len(litellm.input_callback) > 0
            or len(litellm.success_callback) > 0
            or len(litellm.failure_callback) > 0
        ):
            callback_list = list(
                set(
                    litellm.input_callback
                    + litellm.success_callback
                    + litellm.failure_callback
                )
            )
            litellm.utils.set_callbacks(callback_list=callback_list)

    async def pre_call_hook(
        self,
        user_api_key_dict: UserAPIKeyAuth,
        data: dict,
        call_type: Literal[
            "completion", "embeddings", "image_generation", "moderation"
        ],
    ):
        """
        Allows users to modify/reject the incoming request to the proxy, without having to deal with parsing Request body.

        Covers:
        1. /chat/completions
        2. /embeddings
        3. /image/generation
        """
        print_verbose(f"Inside Proxy Logging Pre-call hook!")
        ### ALERTING ###
        asyncio.create_task(self.response_taking_too_long(request_data=data))

        try:
            for callback in litellm.callbacks:
                if isinstance(callback, CustomLogger) and "async_pre_call_hook" in vars(
                    callback.__class__
                ):
                    response = await callback.async_pre_call_hook(
                        user_api_key_dict=user_api_key_dict,
                        cache=self.call_details["user_api_key_cache"],
                        data=data,
                        call_type=call_type,
                    )
                    if response is not None:
                        data = response

            print_verbose(f"final data being sent to {call_type} call: {data}")
            return data
        except Exception as e:
            raise e

    async def during_call_hook(self, data: dict):
        """
        Runs the CustomLogger's async_moderation_hook()
        """
        for callback in litellm.callbacks:
            new_data = copy.deepcopy(data)
            try:
                if isinstance(callback, CustomLogger):
                    await callback.async_moderation_hook(data=new_data)
            except Exception as e:
                raise e
        return data

    async def response_taking_too_long_callback(
        self,
        kwargs,  # kwargs to completion
        completion_response,  # response from completion
        start_time,
        end_time,  # start/end time
    ):
        if self.alerting is None:
            return
        time_difference = end_time - start_time
        # Convert the timedelta to float (in seconds)
        time_difference_float = time_difference.total_seconds()
        litellm_params = kwargs.get("litellm_params", {})
        api_base = litellm_params.get("api_base", "")
        model = kwargs.get("model", "")
        messages = kwargs.get("messages", "")
        request_info = f"\nRequest Model: `{model}`\nAPI Base: `{api_base}`\nMessages: `{messages}`"
        slow_message = f"`Responses are slow - {round(time_difference_float,2)}s response time > Alerting threshold: {self.alerting_threshold}s`"
        if time_difference_float > self.alerting_threshold:
            await self.alerting_handler(
                message=slow_message + request_info,
                level="Low",
            )

    async def response_taking_too_long(
        self,
        start_time: Optional[float] = None,
        end_time: Optional[float] = None,
        type: Literal["hanging_request", "slow_response"] = "hanging_request",
        request_data: Optional[dict] = None,
    ):
        if request_data is not None:
            model = request_data.get("model", "")
            messages = request_data.get("messages", "")
            trace_id = request_data.get("metadata", {}).get(
                "trace_id", None
            )  # get langfuse trace id
            if trace_id is not None:
                messages = str(messages)
                messages = messages[:100]
                messages = f"{messages}\nLangfuse Trace Id: {trace_id}"
            else:
                # try casting messages to str and get the first 100 characters, else mark as None
                try:
                    messages = str(messages)
                    messages = messages[:100]
                except:
                    messages = None

            request_info = f"\nRequest Model: `{model}`\nMessages: `{messages}`"
        else:
            request_info = ""

        if type == "hanging_request":
            # Simulate a long-running operation that could take more than 5 minutes
            await asyncio.sleep(
                self.alerting_threshold
            )  # Set it to 5 minutes - i'd imagine this might be different for streaming, non-streaming, non-completion (embedding + img) requests
            if (
                request_data is not None
                and request_data.get("litellm_status", "") != "success"
            ):
                # only alert hanging responses if they have not been marked as success
                alerting_message = (
                    f"`Requests are hanging - {self.alerting_threshold}s+ request time`"
                )
                await self.alerting_handler(
                    message=alerting_message + request_info,
                    level="Medium",
                )

    async def budget_alerts(
        self,
        type: Literal[
            "token_budget",
            "user_budget",
            "user_and_proxy_budget",
            "failed_budgets",
            "failed_tracking",
            "projected_limit_exceeded",
        ],
        user_max_budget: float,
        user_current_spend: float,
        user_info=None,
        error_message="",
    ):
        if self.alerting is None:
            # do nothing if alerting is not switched on
            return

        if type == "user_and_proxy_budget":
            user_info = dict(user_info)
            user_id = user_info["user_id"]
            max_budget = user_info["max_budget"]
            spend = user_info["spend"]
            user_email = user_info["user_email"]
            user_info = f"""\nUser ID: {user_id}\nMax Budget: ${max_budget}\nSpend: ${spend}\nUser Email: {user_email}"""
        elif type == "token_budget":
            token_info = dict(user_info)
            token = token_info["token"]
            spend = token_info["spend"]
            max_budget = token_info["max_budget"]
            user_id = token_info["user_id"]
            user_info = f"""\nToken: {token}\nSpend: ${spend}\nMax Budget: ${max_budget}\nUser ID: {user_id}"""
        elif type == "failed_tracking":
            user_id = str(user_info)
            user_info = f"\nUser ID: {user_id}\n Error {error_message}"
            message = "Failed Tracking Cost for" + user_info
            await self.alerting_handler(
                message=message,
                level="High",
            )
            return
        elif type == "projected_limit_exceeded" and user_info is not None:
            """
            Input variables:
            user_info = {
                "key_alias": key_alias,
                "projected_spend": projected_spend,
                "projected_exceeded_date": projected_exceeded_date,
            }
            user_max_budget=soft_limit,
            user_current_spend=new_spend
            """
            message = f"""\n🚨 `ProjectedLimitExceededError` 💸\n\n`Key Alias:` {user_info["key_alias"]} \n`Expected Day of Error`: {user_info["projected_exceeded_date"]} \n`Current Spend`: {user_current_spend} \n`Projected Spend at end of month`: {user_info["projected_spend"]} \n`Soft Limit`: {user_max_budget}"""
            await self.alerting_handler(
                message=message,
                level="High",
            )
            return
        else:
            user_info = str(user_info)
        # percent of max_budget left to spend
        if user_max_budget > 0:
            percent_left = (user_max_budget - user_current_spend) / user_max_budget
        else:
            percent_left = 0
        verbose_proxy_logger.debug(
            f"Budget Alerts: Percent left: {percent_left} for {user_info}"
        )

        # check if crossed budget
        if user_current_spend >= user_max_budget:
            verbose_proxy_logger.debug(f"Budget Crossed for {user_info}")
            message = "Budget Crossed for" + user_info
            await self.alerting_handler(
                message=message,
                level="High",
            )
            return

        # check if 5% of max budget is left
        if percent_left <= 0.05:
            message = "5% budget left for" + user_info
            await self.alerting_handler(
                message=message,
                level="Medium",
            )
            return

        # check if 15% of max budget is left
        if percent_left <= 0.15:
            message = "15% budget left for" + user_info
            await self.alerting_handler(
                message=message,
                level="Low",
            )
            return

        return

    async def alerting_handler(
        self, message: str, level: Literal["Low", "Medium", "High"]
    ):
        """
        Alerting based on thresholds: - https://github.com/BerriAI/litellm/issues/1298

        - Responses taking too long
        - Requests are hanging
        - Calls are failing
        - DB Read/Writes are failing
        - Proxy Close to max budget
        - Key Close to max budget

        Parameters:
            level: str - Low|Medium|High - if calls might fail (Medium) or are failing (High); Currently, no alerts would be 'Low'.
            message: str - what is the alert about
        """
        from datetime import datetime

        # Get the current timestamp
        current_time = datetime.now().strftime("%H:%M:%S")
        formatted_message = (
            f"Level: `{level}`\nTimestamp: `{current_time}`\n\nMessage: {message}"
        )
        if self.alerting is None:
            return

        for client in self.alerting:
            if client == "slack":
                slack_webhook_url = os.getenv("SLACK_WEBHOOK_URL", None)
                if slack_webhook_url is None:
                    raise Exception("Missing SLACK_WEBHOOK_URL from environment")
                payload = {"text": formatted_message}
                headers = {"Content-type": "application/json"}
                async with aiohttp.ClientSession(
                    connector=aiohttp.TCPConnector(ssl=False)
                ) as session:
                    async with session.post(
                        slack_webhook_url, json=payload, headers=headers
                    ) as response:
                        if response.status == 200:
                            pass
            elif client == "sentry":
                if litellm.utils.sentry_sdk_instance is not None:
                    litellm.utils.sentry_sdk_instance.capture_message(formatted_message)
                else:
                    raise Exception("Missing SENTRY_DSN from environment")

    async def failure_handler(self, original_exception, traceback_str=""):
        """
        Log failed db read/writes

        Currently only logs exceptions to sentry
        """
        ### ALERTING ###
        if isinstance(original_exception, HTTPException):
            error_message = original_exception.detail
        else:
            error_message = str(original_exception)
        if isinstance(traceback_str, str):
            error_message += traceback_str[:1000]
        asyncio.create_task(
            self.alerting_handler(
                message=f"DB read/write call failed: {error_message}",
                level="High",
            )
        )

        if litellm.utils.capture_exception:
            litellm.utils.capture_exception(error=original_exception)

    async def post_call_failure_hook(
        self, original_exception: Exception, user_api_key_dict: UserAPIKeyAuth
    ):
        """
        Allows users to raise custom exceptions/log when a call fails, without having to deal with parsing Request body.

        Covers:
        1. /chat/completions
        2. /embeddings
        3. /image/generation
        """

        ### ALERTING ###
        asyncio.create_task(
            self.alerting_handler(
                message=f"LLM API call failed: {str(original_exception)}", level="High"
            )
        )

        for callback in litellm.callbacks:
            try:
                if isinstance(callback, CustomLogger):
                    await callback.async_post_call_failure_hook(
                        user_api_key_dict=user_api_key_dict,
                        original_exception=original_exception,
                    )
            except Exception as e:
                raise e
        return

    async def post_call_success_hook(
        self,
        response: Union[ModelResponse, EmbeddingResponse, ImageResponse],
        user_api_key_dict: UserAPIKeyAuth,
    ):
        """
        Allow user to modify outgoing data

        Covers:
        1. /chat/completions
        """
        new_response = copy.deepcopy(response)
        for callback in litellm.callbacks:
            try:
                if isinstance(callback, CustomLogger):
                    await callback.async_post_call_success_hook(
                        user_api_key_dict=user_api_key_dict, response=new_response
                    )
            except Exception as e:
                raise e
        return new_response

    async def post_call_streaming_hook(
        self,
        response: str,
        user_api_key_dict: UserAPIKeyAuth,
    ):
        """
        - Check outgoing streaming response uptil that point
        - Run through moderation check
        - Reject request if it fails moderation check
        """
        new_response = copy.deepcopy(response)
        for callback in litellm.callbacks:
            try:
                if isinstance(callback, CustomLogger):
                    await callback.async_post_call_streaming_hook(
                        user_api_key_dict=user_api_key_dict, response=new_response
                    )
            except Exception as e:
                raise e
        return new_response


### DB CONNECTOR ###
# Define the retry decorator with backoff strategy
# Function to be called whenever a retry is about to happen
def on_backoff(details):
    # The 'tries' key in the details dictionary contains the number of completed tries
    print_verbose(f"Backing off... this was attempt #{details['tries']}")


class PrismaClient:
    def __init__(self, database_url: str, proxy_logging_obj: ProxyLogging):
        print_verbose(
            "LiteLLM: DATABASE_URL Set in config, trying to 'pip install prisma'"
        )
        ## init logging object
        self.proxy_logging_obj = proxy_logging_obj
        try:
            from prisma import Prisma  # type: ignore
        except Exception as e:
            os.environ["DATABASE_URL"] = database_url
            # Save the current working directory
            original_dir = os.getcwd()
            # set the working directory to where this script is
            abspath = os.path.abspath(__file__)
            dname = os.path.dirname(abspath)
            os.chdir(dname)

            try:
                subprocess.run(["prisma", "generate"])
                subprocess.run(
                    ["prisma", "db", "push", "--accept-data-loss"]
                )  # this looks like a weird edge case when prisma just wont start on render. we need to have the --accept-data-loss
            except:
                raise Exception(
                    f"Unable to run prisma commands. Run `pip install prisma`"
                )
            finally:
                os.chdir(original_dir)
            # Now you can import the Prisma Client
            from prisma import Prisma  # type: ignore

        self.db = Prisma()  # Client to connect to Prisma db

    def hash_token(self, token: str):
        # Hash the string using SHA-256
        hashed_token = hashlib.sha256(token.encode()).hexdigest()

        return hashed_token

    def jsonify_object(self, data: dict) -> dict:
        db_data = copy.deepcopy(data)

        for k, v in db_data.items():
            if isinstance(v, dict):
                db_data[k] = json.dumps(v)
        return db_data

    @backoff.on_exception(
        backoff.expo,
        Exception,  # base exception to catch for the backoff
        max_tries=3,  # maximum number of retries
        max_time=10,  # maximum total time to retry for
        on_backoff=on_backoff,  # specifying the function to call on backoff
    )
    async def check_view_exists(self):
        """
        Checks if the LiteLLM_VerificationTokenView and MonthlyGlobalSpend exists in the user's db.

        LiteLLM_VerificationTokenView: This view is used for getting the token + team data in user_api_key_auth

        MonthlyGlobalSpend: This view is used for the admin view to see global spend for this month

        If the view doesn't exist, one will be created.
        """
        try:
            # Try to select one row from the view
            await self.db.query_raw(
                """SELECT 1 FROM "LiteLLM_VerificationTokenView" LIMIT 1"""
            )
            print("LiteLLM_VerificationTokenView Exists!")  # noqa
        except Exception as e:
            # If an error occurs, the view does not exist, so create it
            value = await self.health_check()
            await self.db.execute_raw(
                """
                    CREATE VIEW "LiteLLM_VerificationTokenView" AS
                    SELECT 
                    v.*, 
                    t.spend AS team_spend, 
                    t.max_budget AS team_max_budget, 
                    t.tpm_limit AS team_tpm_limit, 
                    t.rpm_limit AS team_rpm_limit
                    FROM "LiteLLM_VerificationToken" v
                    LEFT JOIN "LiteLLM_TeamTable" t ON v.team_id = t.team_id;
                """
            )

            print("LiteLLM_VerificationTokenView Created!")  # noqa

        try:
            await self.db.query_raw("""SELECT 1 FROM "MonthlyGlobalSpend" LIMIT 1""")
            print("MonthlyGlobalSpend Exists!")  # noqa
        except Exception as e:
            sql_query = """
            CREATE OR REPLACE VIEW "MonthlyGlobalSpend" AS 
            SELECT
            DATE("startTime") AS date, 
            SUM("spend") AS spend 
            FROM 
            "LiteLLM_SpendLogs" 
            WHERE 
            "startTime" >= (CURRENT_DATE - INTERVAL '30 days')
            GROUP BY 
            DATE("startTime");
            """
            await self.db.execute_raw(query=sql_query)

            print("MonthlyGlobalSpend Created!")  # noqa

        try:
            await self.db.query_raw("""SELECT 1 FROM "Last30dKeysBySpend" LIMIT 1""")
            print("Last30dKeysBySpend Exists!")  # noqa
        except Exception as e:
            sql_query = """
            CREATE OR REPLACE VIEW "Last30dKeysBySpend" AS
            SELECT 
            L."api_key", 
            V."key_alias",
            V."key_name",
            SUM(L."spend") AS total_spend
            FROM
            "LiteLLM_SpendLogs" L
            LEFT JOIN 
            "LiteLLM_VerificationToken" V
            ON
            L."api_key" = V."token"
            WHERE
            L."startTime" >= (CURRENT_DATE - INTERVAL '30 days')
            GROUP BY
            L."api_key", V."key_alias", V."key_name"
            ORDER BY
            total_spend DESC;
            """
            await self.db.execute_raw(query=sql_query)

            print("Last30dKeysBySpend Created!")  # noqa

        try:
            await self.db.query_raw("""SELECT 1 FROM "Last30dModelsBySpend" LIMIT 1""")
            print("Last30dModelsBySpend Exists!")  # noqa
        except Exception as e:
            sql_query = """
            CREATE OR REPLACE VIEW "Last30dModelsBySpend" AS
            SELECT
            "model",
            SUM("spend") AS total_spend
            FROM
            "LiteLLM_SpendLogs"
            WHERE
            "startTime" >= (CURRENT_DATE - INTERVAL '30 days')
            AND "model" != ''
            GROUP BY
            "model"
            ORDER BY
            total_spend DESC;
            """
            await self.db.execute_raw(query=sql_query)

            print("Last30dModelsBySpend Created!")  # noqa
        try:
            await self.db.query_raw(
                """SELECT 1 FROM "MonthlyGlobalSpendPerKey" LIMIT 1"""
            )
            print("MonthlyGlobalSpendPerKey Exists!")  # noqa
        except Exception as e:
            sql_query = """
                CREATE OR REPLACE VIEW "MonthlyGlobalSpendPerKey" AS 
                SELECT
                DATE("startTime") AS date, 
                SUM("spend") AS spend,
                api_key as api_key
                FROM 
                "LiteLLM_SpendLogs" 
                WHERE 
                "startTime" >= (CURRENT_DATE - INTERVAL '30 days')
                GROUP BY 
                DATE("startTime"),
                api_key;
            """
            await self.db.execute_raw(query=sql_query)

            print("MonthlyGlobalSpendPerKey Created!")  # noqa

        try:
            await self.db.query_raw(
                """SELECT 1 FROM "Last30dTopEndUsersSpend" LIMIT 1"""
            )
            print("Last30dTopEndUsersSpend Exists!")  # noqa
        except Exception as e:
            sql_query = """
            CREATE VIEW "Last30dTopEndUsersSpend" AS
            SELECT end_user, COUNT(*) AS total_events, SUM(spend) AS total_spend
            FROM "LiteLLM_SpendLogs"
            WHERE end_user <> '' AND end_user <> user
            AND "startTime" >= CURRENT_DATE - INTERVAL '30 days'
            GROUP BY end_user
            ORDER BY total_spend DESC
            LIMIT 100;
            """
            await self.db.execute_raw(query=sql_query)

            print("Last30dTopEndUsersSpend Created!")  # noqa

        return

    @backoff.on_exception(
        backoff.expo,
        Exception,  # base exception to catch for the backoff
        max_tries=3,  # maximum number of retries
        max_time=10,  # maximum total time to retry for
        on_backoff=on_backoff,  # specifying the function to call on backoff
    )
    async def get_generic_data(
        self,
        key: str,
        value: Any,
        table_name: Literal["users", "keys", "config", "spend"],
    ):
        """
        Generic implementation of get data
        """
        try:
            if table_name == "users":
                response = await self.db.litellm_usertable.find_first(
                    where={key: value}  # type: ignore
                )
            elif table_name == "keys":
                response = await self.db.litellm_verificationtoken.find_first(  # type: ignore
                    where={key: value}  # type: ignore
                )
            elif table_name == "config":
                response = await self.db.litellm_config.find_first(  # type: ignore
                    where={key: value}  # type: ignore
                )
            elif table_name == "spend":
                response = await self.db.l.find_first(  # type: ignore
                    where={key: value}  # type: ignore
                )
            return response
        except Exception as e:
            import traceback

            error_msg = f"LiteLLM Prisma Client Exception get_generic_data: {e}"
            print_verbose(error_msg)
            error_traceback = error_msg + "\n" + traceback.format_exc()
            asyncio.create_task(
                self.proxy_logging_obj.failure_handler(
                    original_exception=e, traceback_str=error_traceback
                )
            )
            raise e

    @backoff.on_exception(
        backoff.expo,
        Exception,  # base exception to catch for the backoff
        max_tries=3,  # maximum number of retries
        max_time=10,  # maximum total time to retry for
        on_backoff=on_backoff,  # specifying the function to call on backoff
    )
    async def get_data(
        self,
        token: Optional[Union[str, list]] = None,
        user_id: Optional[str] = None,
        user_id_list: Optional[list] = None,
        team_id: Optional[str] = None,
        team_id_list: Optional[list] = None,
        key_val: Optional[dict] = None,
        table_name: Optional[
            Literal[
                "user",
                "key",
                "config",
                "spend",
                "team",
                "user_notification",
                "combined_view",
            ]
        ] = None,
        query_type: Literal["find_unique", "find_all"] = "find_unique",
        expires: Optional[datetime] = None,
        reset_at: Optional[datetime] = None,
        offset: Optional[int] = None,  # pagination, what row number to start from
        limit: Optional[
            int
        ] = None,  # pagination, number of rows to getch when find_all==True
    ):
        try:
            response: Any = None
            if (token is not None and table_name is None) or (
                table_name is not None and table_name == "key"
            ):
                # check if plain text or hash
                if token is not None:
                    if isinstance(token, str):
                        hashed_token = token
                        if token.startswith("sk-"):
                            hashed_token = self.hash_token(token=token)
                        verbose_proxy_logger.debug(
                            f"PrismaClient: find_unique for token: {hashed_token}"
                        )
                if query_type == "find_unique":
                    if token is None:
                        raise HTTPException(
                            status_code=400,
                            detail={"error": f"No token passed in. Token={token}"},
                        )
                    response = await self.db.litellm_verificationtoken.find_unique(
                        where={"token": hashed_token},
                        include={"litellm_budget_table": True},
                    )
                    if response is not None:
                        # for prisma we need to cast the expires time to str
                        if response.expires is not None and isinstance(
                            response.expires, datetime
                        ):
                            response.expires = response.expires.isoformat()
                elif query_type == "find_all" and user_id is not None:
                    response = await self.db.litellm_verificationtoken.find_many(
                        where={"user_id": user_id},
                        include={"litellm_budget_table": True},
                    )
                    if response is not None and len(response) > 0:
                        for r in response:
                            if isinstance(r.expires, datetime):
                                r.expires = r.expires.isoformat()
                elif query_type == "find_all" and team_id is not None:
                    response = await self.db.litellm_verificationtoken.find_many(
                        where={"team_id": team_id},
                        include={"litellm_budget_table": True},
                    )
                    if response is not None and len(response) > 0:
                        for r in response:
                            if isinstance(r.expires, datetime):
                                r.expires = r.expires.isoformat()
                elif (
                    query_type == "find_all"
                    and expires is not None
                    and reset_at is not None
                ):
                    response = await self.db.litellm_verificationtoken.find_many(
                        where={  # type:ignore
                            "OR": [
                                {"expires": None},
                                {"expires": {"gt": expires}},
                            ],
                            "budget_reset_at": {"lt": reset_at},
                        }
                    )
                    if response is not None and len(response) > 0:
                        for r in response:
                            if isinstance(r.expires, datetime):
                                r.expires = r.expires.isoformat()
                elif query_type == "find_all":
                    where_filter: dict = {}
                    if token is not None:
                        where_filter["token"] = {}
                        if isinstance(token, str):
                            if token.startswith("sk-"):
                                token = self.hash_token(token=token)
                            where_filter["token"]["in"] = [token]
                        elif isinstance(token, list):
                            hashed_tokens = []
                            for t in token:
                                assert isinstance(t, str)
                                if t.startswith("sk-"):
                                    new_token = self.hash_token(token=t)
                                    hashed_tokens.append(new_token)
                                else:
                                    hashed_tokens.append(t)
                            where_filter["token"]["in"] = hashed_tokens
                    response = await self.db.litellm_verificationtoken.find_many(
                        order={"spend": "desc"},
                        where=where_filter,  # type: ignore
                        include={"litellm_budget_table": True},
                    )
                if response is not None:
                    return response
                else:
                    # Token does not exist.
                    raise HTTPException(
                        status_code=status.HTTP_401_UNAUTHORIZED,
                        detail="Authentication Error: invalid user key - token does not exist",
                    )
            elif (user_id is not None and table_name is None) or (
                table_name is not None and table_name == "user"
            ):
                if query_type == "find_unique":
                    if key_val is None:
                        key_val = {"user_id": user_id}
                    response = await self.db.litellm_usertable.find_unique(  # type: ignore
                        where=key_val  # type: ignore
                    )
                elif query_type == "find_all" and key_val is not None:
                    response = await self.db.litellm_usertable.find_many(
                        where=key_val  # type: ignore
                    )  # type: ignore
                elif query_type == "find_all" and reset_at is not None:
                    response = await self.db.litellm_usertable.find_many(
                        where={  # type:ignore
                            "budget_reset_at": {"lt": reset_at},
                        }
                    )
                elif query_type == "find_all" and user_id_list is not None:
                    user_id_values = ", ".join(f"'{item}'" for item in user_id_list)
                    sql_query = f"""
                    SELECT *
                    FROM "LiteLLM_UserTable"
                    WHERE "user_id" IN ({user_id_values})
                    """
                    # Execute the raw query
                    # The asterisk before `user_id_list` unpacks the list into separate arguments
                    response = await self.db.query_raw(sql_query)
                elif query_type == "find_all":
                    if expires is not None:
                        response = await self.db.litellm_usertable.find_many(  # type: ignore
                            order={"spend": "desc"},
                            where={  # type:ignore
                                "OR": [
                                    {"expires": None},  # type:ignore
                                    {"expires": {"gt": expires}},  # type:ignore
                                ],
                            },
                        )
                    else:
                        response = await self.db.litellm_usertable.find_many(  # type: ignore
                            order={"spend": "desc"}, take=limit, skip=offset
                        )
                return response
            elif table_name == "spend":
                verbose_proxy_logger.debug(
                    f"PrismaClient: get_data: table_name == 'spend'"
                )
                if key_val is not None:
                    if query_type == "find_unique":
                        response = await self.db.litellm_spendlogs.find_unique(  # type: ignore
                            where={  # type: ignore
                                key_val["key"]: key_val["value"],  # type: ignore
                            }
                        )
                    elif query_type == "find_all":
                        response = await self.db.litellm_spendlogs.find_many(  # type: ignore
                            where={
                                key_val["key"]: key_val["value"],  # type: ignore
                            }
                        )
                    return response
                else:
                    response = await self.db.litellm_spendlogs.find_many(  # type: ignore
                        order={"startTime": "desc"},
                    )
                    return response
            elif table_name == "team":
                if query_type == "find_unique":
                    response = None
                    # response = await self.db.litellm_teamtable.find_unique(
                    #     where={"team_id": team_id}  # type: ignore
                    # )
                elif query_type == "find_all" and user_id is not None:
                    response = await self.db.litellm_teamtable.find_many(
                        where={
                            "members": {"has": user_id},
                        },
                    )
                elif query_type == "find_all" and team_id_list is not None:
                    response = await self.db.litellm_teamtable.find_many(
                        where={"team_id": {"in": team_id_list}}
                    )
                return response
            elif table_name == "user_notification":
                if query_type == "find_unique":
                    response = await self.db.litellm_usernotifications.find_unique(  # type: ignore
                        where={"user_id": user_id}  # type: ignore
                    )
                elif query_type == "find_all":
                    response = await self.db.litellm_usernotifications.find_many()  # type: ignore
                return response
            elif table_name == "combined_view":
                # check if plain text or hash
                if token is not None:
                    if isinstance(token, str):
                        hashed_token = token
                        if token.startswith("sk-"):
                            hashed_token = self.hash_token(token=token)
                        verbose_proxy_logger.debug(
                            f"PrismaClient: find_unique for token: {hashed_token}"
                        )
                if query_type == "find_unique":
                    if token is None:
                        raise HTTPException(
                            status_code=400,
                            detail={"error": f"No token passed in. Token={token}"},
                        )

                    sql_query = f"""
                    SELECT *
                    FROM "LiteLLM_VerificationTokenView"
                    WHERE token = '{token}'
                    """

                    response = await self.db.query_first(query=sql_query)
                    if response is not None:
                        response = LiteLLM_VerificationTokenView(**response)
                        # for prisma we need to cast the expires time to str
                        if response.expires is not None and isinstance(
                            response.expires, datetime
                        ):
                            response.expires = response.expires.isoformat()
                    return response
        except Exception as e:
            import traceback

            error_msg = f"LiteLLM Prisma Client Exception get_data: {e}"
            print_verbose(error_msg)
            error_traceback = error_msg + "\n" + traceback.format_exc()
            asyncio.create_task(
                self.proxy_logging_obj.failure_handler(
                    original_exception=e, traceback_str=error_traceback
                )
            )
            raise e

    # Define a retrying strategy with exponential backoff
    @backoff.on_exception(
        backoff.expo,
        Exception,  # base exception to catch for the backoff
        max_tries=3,  # maximum number of retries
        max_time=10,  # maximum total time to retry for
        on_backoff=on_backoff,  # specifying the function to call on backoff
    )
    async def insert_data(
        self,
        data: dict,
        table_name: Literal[
            "user", "key", "config", "spend", "team", "user_notification"
        ],
    ):
        """
        Add a key to the database. If it already exists, do nothing.
        """
        try:
            if table_name == "key":
                token = data["token"]
                hashed_token = self.hash_token(token=token)
                db_data = self.jsonify_object(data=data)
                db_data["token"] = hashed_token
                print_verbose(
                    "PrismaClient: Before upsert into litellm_verificationtoken"
                )
                new_verification_token = await self.db.litellm_verificationtoken.upsert(  # type: ignore
                    where={
                        "token": hashed_token,
                    },
                    data={
                        "create": {**db_data},  # type: ignore
                        "update": {},  # don't do anything if it already exists
                    },
                )
                verbose_proxy_logger.info(f"Data Inserted into Keys Table")
                return new_verification_token
            elif table_name == "user":
                db_data = self.jsonify_object(data=data)
                new_user_row = await self.db.litellm_usertable.upsert(
                    where={"user_id": data["user_id"]},
                    data={
                        "create": {**db_data},  # type: ignore
                        "update": {},  # don't do anything if it already exists
                    },
                )
                verbose_proxy_logger.info(f"Data Inserted into User Table")
                return new_user_row
            elif table_name == "team":
                db_data = self.jsonify_object(data=data)
                if db_data.get("members_with_roles", None) is not None and isinstance(
                    db_data["members_with_roles"], list
                ):
                    db_data["members_with_roles"] = json.dumps(
                        db_data["members_with_roles"]
                    )
                new_team_row = await self.db.litellm_teamtable.upsert(
                    where={"team_id": data["team_id"]},
                    data={
                        "create": {**db_data},  # type: ignore
                        "update": {},  # don't do anything if it already exists
                    },
                )
                verbose_proxy_logger.info(f"Data Inserted into Team Table")
                return new_team_row
            elif table_name == "config":
                """
                For each param,
                get the existing table values

                Add the new values

                Update DB
                """
                tasks = []
                for k, v in data.items():
                    updated_data = v
                    updated_data = json.dumps(updated_data)
                    updated_table_row = self.db.litellm_config.upsert(
                        where={"param_name": k},
                        data={
                            "create": {"param_name": k, "param_value": updated_data},
                            "update": {"param_value": updated_data},
                        },
                    )

                    tasks.append(updated_table_row)
                await asyncio.gather(*tasks)
                verbose_proxy_logger.info(f"Data Inserted into Config Table")
            elif table_name == "spend":
                db_data = self.jsonify_object(data=data)
                new_spend_row = await self.db.litellm_spendlogs.upsert(
                    where={"request_id": data["request_id"]},
                    data={
                        "create": {**db_data},  # type: ignore
                        "update": {},  # don't do anything if it already exists
                    },
                )
                verbose_proxy_logger.info(f"Data Inserted into Spend Table")
                return new_spend_row
            elif table_name == "user_notification":
                db_data = self.jsonify_object(data=data)
                new_user_notification_row = (
                    await self.db.litellm_usernotifications.upsert(  # type: ignore
                        where={"request_id": data["request_id"]},
                        data={
                            "create": {**db_data},  # type: ignore
                            "update": {},  # don't do anything if it already exists
                        },
                    )
                )
                verbose_proxy_logger.info(f"Data Inserted into Model Request Table")
                return new_user_notification_row

        except Exception as e:
            import traceback

            error_msg = f"LiteLLM Prisma Client Exception in insert_data: {e}"
            print_verbose(error_msg)
            error_traceback = error_msg + "\n" + traceback.format_exc()
            asyncio.create_task(
                self.proxy_logging_obj.failure_handler(
                    original_exception=e, traceback_str=error_traceback
                )
            )
            raise e

    # Define a retrying strategy with exponential backoff
    @backoff.on_exception(
        backoff.expo,
        Exception,  # base exception to catch for the backoff
        max_tries=3,  # maximum number of retries
        max_time=10,  # maximum total time to retry for
        on_backoff=on_backoff,  # specifying the function to call on backoff
    )
    async def update_data(
        self,
        token: Optional[str] = None,
        data: dict = {},
        data_list: Optional[List] = None,
        user_id: Optional[str] = None,
        team_id: Optional[str] = None,
        query_type: Literal["update", "update_many"] = "update",
        table_name: Optional[Literal["user", "key", "config", "spend", "team"]] = None,
        update_key_values: Optional[dict] = None,
        update_key_values_custom_query: Optional[dict] = None,
    ):
        """
        Update existing data
        """
        try:
            db_data = self.jsonify_object(data=data)
            if update_key_values is not None:
                update_key_values = self.jsonify_object(data=update_key_values)
            if token is not None:
                print_verbose(f"token: {token}")
                # check if plain text or hash
                if token.startswith("sk-"):
                    token = self.hash_token(token=token)
                db_data["token"] = token
                response = await self.db.litellm_verificationtoken.update(
                    where={"token": token},  # type: ignore
                    data={**db_data},  # type: ignore
                )
                verbose_proxy_logger.debug(
                    "\033[91m"
                    + f"DB Token Table update succeeded {response}"
                    + "\033[0m"
                )
                _data: dict = {}
                if response is not None:
                    try:
                        _data = response.model_dump()  # type: ignore
                    except Exception as e:
                        _data = response.dict()
                return {"token": token, "data": _data}
            elif (
                user_id is not None
                or (table_name is not None and table_name == "user")
                and query_type == "update"
            ):
                """
                If data['spend'] + data['user'], update the user table with spend info as well
                """
                if user_id is None:
                    user_id = db_data["user_id"]
                if update_key_values is None:
                    if update_key_values_custom_query is not None:
                        update_key_values = update_key_values_custom_query
                    else:
                        update_key_values = db_data
                update_user_row = await self.db.litellm_usertable.upsert(
                    where={"user_id": user_id},  # type: ignore
                    data={
                        "create": {**db_data},  # type: ignore
                        "update": {
                            **update_key_values  # type: ignore
                        },  # just update user-specified values, if it already exists
                    },
                )
                verbose_proxy_logger.info(
                    "\033[91m"
                    + f"DB User Table - update succeeded {update_user_row}"
                    + "\033[0m"
                )
                return {"user_id": user_id, "data": update_user_row}
            elif (
                team_id is not None
                or (table_name is not None and table_name == "team")
                and query_type == "update"
            ):
                """
                If data['spend'] + data['user'], update the user table with spend info as well
                """
                if team_id is None:
                    team_id = db_data["team_id"]
                if update_key_values is None:
                    update_key_values = db_data
                if "team_id" not in db_data and team_id is not None:
                    db_data["team_id"] = team_id
                if "members_with_roles" in db_data and isinstance(
                    db_data["members_with_roles"], list
                ):
                    db_data["members_with_roles"] = json.dumps(
                        db_data["members_with_roles"]
                    )
                if "members_with_roles" in update_key_values and isinstance(
                    update_key_values["members_with_roles"], list
                ):
                    update_key_values["members_with_roles"] = json.dumps(
                        update_key_values["members_with_roles"]
                    )
                update_team_row = await self.db.litellm_teamtable.upsert(
                    where={"team_id": team_id},  # type: ignore
                    data={
                        "create": {**db_data},  # type: ignore
                        "update": {
                            **update_key_values  # type: ignore
                        },  # just update user-specified values, if it already exists
                    },
                )
                verbose_proxy_logger.info(
                    "\033[91m"
                    + f"DB Team Table - update succeeded {update_team_row}"
                    + "\033[0m"
                )
                return {"team_id": team_id, "data": update_team_row}
            elif (
                table_name is not None
                and table_name == "key"
                and query_type == "update_many"
                and data_list is not None
                and isinstance(data_list, list)
            ):
                """
                Batch write update queries
                """
                batcher = self.db.batch_()
                for idx, t in enumerate(data_list):
                    # check if plain text or hash
                    if t.token.startswith("sk-"):  # type: ignore
                        t.token = self.hash_token(token=t.token)  # type: ignore
                    try:
                        data_json = self.jsonify_object(
                            data=t.model_dump(exclude_none=True)
                        )
                    except:
                        data_json = self.jsonify_object(data=t.dict(exclude_none=True))
                    batcher.litellm_verificationtoken.update(
                        where={"token": t.token},  # type: ignore
                        data={**data_json},  # type: ignore
                    )
                await batcher.commit()
                print_verbose(
                    "\033[91m" + f"DB Token Table update succeeded" + "\033[0m"
                )
            elif (
                table_name is not None
                and table_name == "user"
                and query_type == "update_many"
                and data_list is not None
                and isinstance(data_list, list)
            ):
                """
                Batch write update queries
                """
                batcher = self.db.batch_()
                for idx, user in enumerate(data_list):
                    try:
                        data_json = self.jsonify_object(data=user.model_dump())
                    except:
                        data_json = self.jsonify_object(data=user.dict())
                    batcher.litellm_usertable.upsert(
                        where={"user_id": user.user_id},  # type: ignore
                        data={
                            "create": {**data_json},  # type: ignore
                            "update": {
                                **data_json  # type: ignore
                            },  # just update user-specified values, if it already exists
                        },
                    )
                await batcher.commit()
                verbose_proxy_logger.info(
                    "\033[91m" + f"DB User Table Batch update succeeded" + "\033[0m"
                )
        except Exception as e:
            import traceback

            error_msg = f"LiteLLM Prisma Client Exception - update_data: {e}"
            print_verbose(error_msg)
            error_traceback = error_msg + "\n" + traceback.format_exc()
            asyncio.create_task(
                self.proxy_logging_obj.failure_handler(
                    original_exception=e, traceback_str=error_traceback
                )
            )
            raise e

    # Define a retrying strategy with exponential backoff
    @backoff.on_exception(
        backoff.expo,
        Exception,  # base exception to catch for the backoff
        max_tries=3,  # maximum number of retries
        max_time=10,  # maximum total time to retry for
        on_backoff=on_backoff,  # specifying the function to call on backoff
    )
    async def delete_data(
        self,
        tokens: Optional[List] = None,
        team_id_list: Optional[List] = None,
        table_name: Optional[Literal["user", "key", "config", "spend", "team"]] = None,
    ):
        """
        Allow user to delete a key(s)
        """
        try:
            if tokens is not None and isinstance(tokens, List):
                hashed_tokens = []
                for token in tokens:
                    if isinstance(token, str) and token.startswith("sk-"):
                        hashed_token = self.hash_token(token=token)
                    else:
                        hashed_token = token
                    hashed_tokens.append(hashed_token)
                await self.db.litellm_verificationtoken.delete_many(
                    where={"token": {"in": hashed_tokens}}
                )
                return {"deleted_keys": tokens}
            elif (
                table_name == "team"
                and team_id_list is not None
                and isinstance(team_id_list, List)
            ):
                await self.db.litellm_teamtable.delete_many(
                    where={"team_id": {"in": team_id_list}}
                )
                return {"deleted_teams": team_id_list}
            elif (
                table_name == "key"
                and team_id_list is not None
                and isinstance(team_id_list, List)
            ):
                await self.db.litellm_verificationtoken.delete_many(
                    where={"team_id": {"in": team_id_list}}
                )
        except Exception as e:
            import traceback

            error_msg = f"LiteLLM Prisma Client Exception - delete_data: {e}"
            print_verbose(error_msg)
            error_traceback = error_msg + "\n" + traceback.format_exc()
            asyncio.create_task(
                self.proxy_logging_obj.failure_handler(
                    original_exception=e, traceback_str=error_traceback
                )
            )
            raise e

    # Define a retrying strategy with exponential backoff
    @backoff.on_exception(
        backoff.expo,
        Exception,  # base exception to catch for the backoff
        max_tries=3,  # maximum number of retries
        max_time=10,  # maximum total time to retry for
        on_backoff=on_backoff,  # specifying the function to call on backoff
    )
    async def connect(self):
        try:
            verbose_proxy_logger.debug(
                "PrismaClient: connect() called Attempting to Connect to DB"
            )
            if self.db.is_connected() == False:
                verbose_proxy_logger.debug(
                    "PrismaClient: DB not connected, Attempting to Connect to DB"
                )
                await self.db.connect()
        except Exception as e:
            import traceback

            error_msg = f"LiteLLM Prisma Client Exception connect(): {e}"
            print_verbose(error_msg)
            error_traceback = error_msg + "\n" + traceback.format_exc()
            asyncio.create_task(
                self.proxy_logging_obj.failure_handler(
                    original_exception=e, traceback_str=error_traceback
                )
            )
            raise e

    # Define a retrying strategy with exponential backoff
    @backoff.on_exception(
        backoff.expo,
        Exception,  # base exception to catch for the backoff
        max_tries=3,  # maximum number of retries
        max_time=10,  # maximum total time to retry for
        on_backoff=on_backoff,  # specifying the function to call on backoff
    )
    async def disconnect(self):
        try:
            await self.db.disconnect()
        except Exception as e:
            import traceback

            error_msg = f"LiteLLM Prisma Client Exception disconnect(): {e}"
            print_verbose(error_msg)
            error_traceback = error_msg + "\n" + traceback.format_exc()
            asyncio.create_task(
                self.proxy_logging_obj.failure_handler(
                    original_exception=e, traceback_str=error_traceback
                )
            )
            raise e

    async def health_check(self):
        """
        Health check endpoint for the prisma client
        """
        sql_query = """
            SELECT 1
            FROM "LiteLLM_VerificationToken"
            LIMIT 1
            """

        # Execute the raw query
        # The asterisk before `user_id_list` unpacks the list into separate arguments
        response = await self.db.query_raw(sql_query)
        return response


class DBClient:
    """
    Routes requests for CustomAuth

    [TODO] route b/w customauth and prisma
    """

    def __init__(
        self, custom_db_type: Literal["dynamo_db"], custom_db_args: dict
    ) -> None:
        if custom_db_type == "dynamo_db":
            from litellm.proxy.db.dynamo_db import DynamoDBWrapper

            self.db = DynamoDBWrapper(database_arguments=DynamoDBArgs(**custom_db_args))

    async def get_data(self, key: str, table_name: Literal["user", "key", "config"]):
        """
        Check if key valid
        """
        return await self.db.get_data(key=key, table_name=table_name)

    async def insert_data(
        self, value: Any, table_name: Literal["user", "key", "config"]
    ):
        """
        For new key / user logic
        """
        return await self.db.insert_data(value=value, table_name=table_name)

    async def update_data(
        self, key: str, value: Any, table_name: Literal["user", "key", "config"]
    ):
        """
        For cost tracking logic

        key - hash_key value \n
        value - dict with updated values
        """
        return await self.db.update_data(key=key, value=value, table_name=table_name)

    async def delete_data(
        self, keys: List[str], table_name: Literal["user", "key", "config"]
    ):
        """
        For /key/delete endpoints
        """
        return await self.db.delete_data(keys=keys, table_name=table_name)

    async def connect(self):
        """
        For connecting to db and creating / updating any tables
        """
        return await self.db.connect()

    async def disconnect(self):
        """
        For closing connection on server shutdown
        """
        return await self.db.disconnect()


### CUSTOM FILE ###
def get_instance_fn(value: str, config_file_path: Optional[str] = None) -> Any:
    try:
        print_verbose(f"value: {value}")
        # Split the path by dots to separate module from instance
        parts = value.split(".")

        # The module path is all but the last part, and the instance_name is the last part
        module_name = ".".join(parts[:-1])
        instance_name = parts[-1]

        # If config_file_path is provided, use it to determine the module spec and load the module
        if config_file_path is not None:
            directory = os.path.dirname(config_file_path)
            module_file_path = os.path.join(directory, *module_name.split("."))
            module_file_path += ".py"

            spec = importlib.util.spec_from_file_location(module_name, module_file_path)
            if spec is None:
                raise ImportError(
                    f"Could not find a module specification for {module_file_path}"
                )
            module = importlib.util.module_from_spec(spec)
            spec.loader.exec_module(module)  # type: ignore
        else:
            # Dynamically import the module
            module = importlib.import_module(module_name)

        # Get the instance from the module
        instance = getattr(module, instance_name)

        return instance
    except ImportError as e:
        # Re-raise the exception with a user-friendly message
        raise ImportError(f"Could not import {instance_name} from {module_name}") from e
    except Exception as e:
        raise e


### HELPER FUNCTIONS ###
async def _cache_user_row(
    user_id: str, cache: DualCache, db: Union[PrismaClient, DBClient]
):
    """
    Check if a user_id exists in cache,
    if not retrieve it.
    """
    print_verbose(f"Prisma: _cache_user_row, user_id: {user_id}")
    cache_key = f"{user_id}_user_api_key_user_id"
    response = cache.get_cache(key=cache_key)
    if response is None:  # Cache miss
        if isinstance(db, PrismaClient):
            user_row = await db.get_data(user_id=user_id)
        elif isinstance(db, DBClient):
            user_row = await db.get_data(key=user_id, table_name="user")
        if user_row is not None:
            print_verbose(f"User Row: {user_row}, type = {type(user_row)}")
            if hasattr(user_row, "model_dump_json") and callable(
                getattr(user_row, "model_dump_json")
            ):
                cache_value = user_row.model_dump_json()
                cache.set_cache(
                    key=cache_key, value=cache_value, ttl=600
                )  # store for 10 minutes
    return


async def send_email(sender_name, sender_email, receiver_email, subject, html):
    """
    smtp_host,
    smtp_port,
    smtp_username,
    smtp_password,
    sender_name,
    sender_email,
    """
    ## SERVER SETUP ##
    smtp_host = os.getenv("SMTP_HOST")
    smtp_port = os.getenv("SMTP_PORT", 587)  # default to port 587
    smtp_username = os.getenv("SMTP_USERNAME")
    smtp_password = os.getenv("SMTP_PASSWORD")
    ## EMAIL SETUP ##
    email_message = MIMEMultipart()
    email_message["From"] = f"{sender_name} <{sender_email}>"
    email_message["To"] = receiver_email
    email_message["Subject"] = subject

    # Attach the body to the email
    email_message.attach(MIMEText(html, "html"))

    try:
        print_verbose(f"SMTP Connection Init")
        # Establish a secure connection with the SMTP server
        with smtplib.SMTP(smtp_host, smtp_port) as server:
            if os.getenv("SMTP_TLS", "True") != "False":
                server.starttls()

            # Login to your email account
            server.login(smtp_username, smtp_password)

            # Send the email
            server.send_message(email_message)

    except Exception as e:
        print_verbose("An error occurred while sending the email:" + str(e))


def hash_token(token: str):
    import hashlib

    # Hash the string using SHA-256
    hashed_token = hashlib.sha256(token.encode()).hexdigest()

    return hashed_token


def get_logging_payload(kwargs, response_obj, start_time, end_time):
    from litellm.proxy._types import LiteLLM_SpendLogs
    from pydantic import Json
    import uuid

    verbose_proxy_logger.debug(
        f"SpendTable: get_logging_payload - kwargs: {kwargs}\n\n"
    )

    if kwargs == None:
        kwargs = {}
    # standardize this function to be used across, s3, dynamoDB, langfuse logging
    litellm_params = kwargs.get("litellm_params", {})
    metadata = (
        litellm_params.get("metadata", {}) or {}
    )  # if litellm_params['metadata'] == None
    call_type = kwargs.get("call_type")
    cache_hit = kwargs.get("cache_hit", False)
    usage = response_obj["usage"]
    if type(usage) == litellm.Usage:
        usage = dict(usage)
    id = response_obj.get("id", str(uuid.uuid4()))
    api_key = metadata.get("user_api_key", "")
    if api_key is not None and isinstance(api_key, str) and api_key.startswith("sk-"):
        # hash the api_key
        api_key = hash_token(api_key)
    if "headers" in metadata and "authorization" in metadata["headers"]:
        metadata["headers"].pop(
            "authorization"
        )  # do not store the original `sk-..` api key in the db
    if litellm.cache is not None:
        cache_key = litellm.cache.get_cache_key(**kwargs)
    else:
        cache_key = "Cache OFF"
    if cache_hit == True:
        import time

        id = f"{id}_cache_hit{time.time()}"  # SpendLogs does not allow duplicate request_id

    payload = {
        "request_id": id,
        "call_type": call_type,
        "api_key": api_key,
        "cache_hit": cache_hit,
        "startTime": start_time,
        "endTime": end_time,
        "model": kwargs.get("model", ""),
        "user": kwargs.get("litellm_params", {})
        .get("metadata", {})
        .get("user_api_key_user_id", ""),
        "team_id": kwargs.get("litellm_params", {})
        .get("metadata", {})
        .get("user_api_key_team_id", ""),
        "metadata": metadata,
        "cache_key": cache_key,
        "spend": kwargs.get("response_cost", 0),
        "total_tokens": usage.get("total_tokens", 0),
        "prompt_tokens": usage.get("prompt_tokens", 0),
        "completion_tokens": usage.get("completion_tokens", 0),
        "request_tags": metadata.get("tags", []),
        "end_user": kwargs.get("user", ""),
        "api_base": litellm_params.get("api_base", ""),
    }

    verbose_proxy_logger.debug(f"SpendTable: created payload - payload: {payload}\n\n")
    json_fields = [
        field
        for field, field_type in LiteLLM_SpendLogs.__annotations__.items()
        if field_type == Json or field_type == Optional[Json]
    ]
    str_fields = [
        field
        for field, field_type in LiteLLM_SpendLogs.__annotations__.items()
        if field_type == str or field_type == Optional[str]
    ]
    datetime_fields = [
        field
        for field, field_type in LiteLLM_SpendLogs.__annotations__.items()
        if field_type == datetime
    ]

    for param in json_fields:
        if param in payload and type(payload[param]) != Json:
            if type(payload[param]) == litellm.ModelResponse:
                payload[param] = payload[param].model_dump_json()
            if type(payload[param]) == litellm.EmbeddingResponse:
                payload[param] = payload[param].model_dump_json()
            else:
                payload[param] = json.dumps(payload[param])

    for param in str_fields:
        if param in payload and type(payload[param]) != str:
            payload[param] = str(payload[param])

    return payload


def _duration_in_seconds(duration: str):
    match = re.match(r"(\d+)([smhd]?)", duration)
    if not match:
        raise ValueError("Invalid duration format")

    value, unit = match.groups()
    value = int(value)

    if unit == "s":
        return value
    elif unit == "m":
        return value * 60
    elif unit == "h":
        return value * 3600
    elif unit == "d":
        return value * 86400
    else:
        raise ValueError("Unsupported duration unit")


async def reset_budget(prisma_client: PrismaClient):
    """
    Gets all the non-expired keys for a db, which need spend to be reset

    Resets their spend

    Updates db
    """
    if prisma_client is not None:
        ### RESET KEY BUDGET ###
        now = datetime.utcnow()
        keys_to_reset = await prisma_client.get_data(
            table_name="key", query_type="find_all", expires=now, reset_at=now
        )

        if keys_to_reset is not None and len(keys_to_reset) > 0:
            for key in keys_to_reset:
                key.spend = 0.0
                duration_s = _duration_in_seconds(duration=key.budget_duration)
                key.budget_reset_at = now + timedelta(seconds=duration_s)

            await prisma_client.update_data(
                query_type="update_many", data_list=keys_to_reset, table_name="key"
            )

        ### RESET USER BUDGET ###
        now = datetime.utcnow()
        users_to_reset = await prisma_client.get_data(
            table_name="user", query_type="find_all", reset_at=now
        )

        if users_to_reset is not None and len(users_to_reset) > 0:
            for user in users_to_reset:
                user.spend = 0.0
                duration_s = _duration_in_seconds(duration=user.budget_duration)
                user.budget_reset_at = now + timedelta(seconds=duration_s)

            await prisma_client.update_data(
                query_type="update_many", data_list=users_to_reset, table_name="user"
            )


async def _read_request_body(request):
    """
    Asynchronous function to read the request body and parse it as JSON or literal data.

    Parameters:
    - request: The request object to read the body from

    Returns:
    - dict: Parsed request data as a dictionary
    """
    import ast, json

    try:
        request_data = {}
        if request is None:
            return request_data
        body = await request.body()

        if body == b"" or body is None:
            return request_data
        body_str = body.decode()
        try:
            request_data = ast.literal_eval(body_str)
        except:
            request_data = json.loads(body_str)
        return request_data
    except:
        return {}


def _is_projected_spend_over_limit(
    current_spend: float, soft_budget_limit: Optional[float]
):
    from datetime import date

    if soft_budget_limit is None:
        # If there's no limit, we can't exceed it.
        return False

    today = date.today()

    # Finding the first day of the next month, then subtracting one day to get the end of the current month.
    if today.month == 12:  # December edge case
        end_month = date(today.year + 1, 1, 1) - timedelta(days=1)
    else:
        end_month = date(today.year, today.month + 1, 1) - timedelta(days=1)

    remaining_days = (end_month - today).days

    # Check for the start of the month to avoid division by zero
    if today.day == 1:
        daily_spend_estimate = current_spend
    else:
        daily_spend_estimate = current_spend / (today.day - 1)

    # Total projected spend for the month
    projected_spend = current_spend + (daily_spend_estimate * remaining_days)

    if projected_spend > soft_budget_limit:
        print_verbose("Projected spend exceeds soft budget limit!")
        return True
    return False


def _get_projected_spend_over_limit(
    current_spend: float, soft_budget_limit: Optional[float]
) -> Optional[tuple]:
    import datetime

    if soft_budget_limit is None:
        return None

    today = datetime.date.today()
    end_month = datetime.date(today.year, today.month + 1, 1) - datetime.timedelta(
        days=1
    )
    remaining_days = (end_month - today).days

    daily_spend = current_spend / (
        today.day - 1
    )  # assuming the current spend till today (not including today)
    projected_spend = daily_spend * remaining_days

    if projected_spend > soft_budget_limit:
        approx_days = soft_budget_limit / daily_spend
        limit_exceed_date = today + datetime.timedelta(days=approx_days)

        # return the projected spend and the date it will exceeded
        return projected_spend, limit_exceed_date

    return None


def _is_valid_team_configs(team_id=None, team_config=None, request_data=None):
    if team_id is None or team_config is None or request_data is None:
        return
    # check if valid model called for team
    if "models" in team_config:
        valid_models = team_config.pop("models")
        model_in_request = request_data["model"]
        if model_in_request not in valid_models:
            raise Exception(
                f"Invalid model for team {team_id}: {model_in_request}.  Valid models for team are: {valid_models}\n"
            )
    return


def _is_user_proxy_admin(user_id_information=None):
    if (
        user_id_information == None
        or len(user_id_information) == 0
        or user_id_information[0] == None
    ):
        return False
    _user = user_id_information[0]
    if (
        _user.get("user_role", None) is not None
        and _user.get("user_role") == "proxy_admin"
    ):
        return True

    # if user_id_information contains litellm-proxy-budget
    # get first user_id that is not litellm-proxy-budget
    for user in user_id_information:
        if user.get("user_id") != "litellm-proxy-budget":
            _user = user
            break

    if (
        _user.get("user_role", None) is not None
        and _user.get("user_role") == "proxy_admin"
    ):
        return True

    return False


# LiteLLM Admin UI - Non SSO Login
html_form = """
<!DOCTYPE html>
<html>
<head>
    <title>LiteLLM Login</title>
    <style>
        body {
            font-family: Arial, sans-serif;
            background-color: #f4f4f4;
            margin: 0;
            padding: 0;
            display: flex;
            justify-content: center;
            align-items: center;
            height: 100vh;
        }

        form {
            background-color: #fff;
            padding: 20px;
            border-radius: 8px;
            box-shadow: 0 0 10px rgba(0, 0, 0, 0.1);
        }

        label {
            display: block;
            margin-bottom: 8px;
        }

        input {
            width: 100%;
            padding: 8px;
            margin-bottom: 16px;
            box-sizing: border-box;
            border: 1px solid #ccc;
            border-radius: 4px;
        }

        input[type="submit"] {
            background-color: #4caf50;
            color: #fff;
            cursor: pointer;
        }

        input[type="submit"]:hover {
            background-color: #45a049;
        }
    </style>
</head>
<body>
    <form action="/login" method="post">
        <h2>LiteLLM Login</h2>

        <p>By default Username is "admin" and Password is your set LiteLLM Proxy `MASTER_KEY`</p>
        <p>If you need to set UI credentials / SSO docs here: <a href="https://docs.litellm.ai/docs/proxy/ui" target="_blank">https://docs.litellm.ai/docs/proxy/ui</a></p>
        <br>
        <label for="username">Username:</label>
        <input type="text" id="username" name="username" required>
        <label for="password">Password:</label>
        <input type="password" id="password" name="password" required>
        <input type="submit" value="Submit">
    </form>
</body>
</html>
"""<|MERGE_RESOLUTION|>--- conflicted
+++ resolved
@@ -64,11 +64,7 @@
         litellm.callbacks.append(self.max_parallel_request_limiter)
         litellm.callbacks.append(self.max_budget_limiter)
         litellm.callbacks.append(self.cache_control_check)
-<<<<<<< HEAD
-        # litellm.callbacks.append(self.response_taking_too_long_callback)
-=======
         litellm.success_callback.append(self.response_taking_too_long_callback)
->>>>>>> f95458da
         for callback in litellm.callbacks:
             if callback not in litellm.input_callback:
                 litellm.input_callback.append(callback)
