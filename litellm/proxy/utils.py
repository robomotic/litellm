from typing import Optional, List, Any, Literal, Union
import os, subprocess, hashlib, importlib, asyncio, copy, json, aiohttp, httpx, time
import litellm, backoff, traceback
from litellm.proxy._types import (
    UserAPIKeyAuth,
    DynamoDBArgs,
    LiteLLM_VerificationToken,
    LiteLLM_VerificationTokenView,
    LiteLLM_SpendLogs,
    LiteLLM_UserTable,
    LiteLLM_EndUserTable,
    LiteLLM_TeamTable,
    Member,
    CallInfo,
<<<<<<< HEAD
    WebhookEvent,
=======
    AlertType,
>>>>>>> ae787645
)
from litellm.caching import DualCache, RedisCache
from litellm.router import Deployment, ModelInfo, LiteLLM_Params
from litellm.llms.custom_httpx.httpx_handler import HTTPHandler
from litellm.proxy.hooks.parallel_request_limiter import (
    _PROXY_MaxParallelRequestsHandler,
)
from litellm.exceptions import RejectedRequestError
from litellm._service_logger import ServiceLogging, ServiceTypes
from litellm import (
    ModelResponse,
    EmbeddingResponse,
    ImageResponse,
    TranscriptionResponse,
    TextCompletionResponse,
    CustomStreamWrapper,
    TextCompletionStreamWrapper,
)
from litellm.utils import ModelResponseIterator
from litellm.proxy.hooks.max_budget_limiter import _PROXY_MaxBudgetLimiter
from litellm.proxy.hooks.tpm_rpm_limiter import _PROXY_MaxTPMRPMLimiter
from litellm.proxy.hooks.cache_control_check import _PROXY_CacheControlCheck
from litellm.integrations.custom_logger import CustomLogger
from litellm.proxy.db.base_client import CustomDB
from litellm._logging import verbose_proxy_logger
from fastapi import HTTPException, status
import smtplib, re
from email.mime.text import MIMEText
from email.mime.multipart import MIMEMultipart
from datetime import datetime, timedelta
from litellm.integrations.slack_alerting import SlackAlerting
from typing_extensions import overload


def print_verbose(print_statement):
    verbose_proxy_logger.debug(print_statement)
    if litellm.set_verbose:
        print(f"LiteLLM Proxy: {print_statement}")  # noqa


### LOGGING ###
class ProxyLogging:
    """
    Logging/Custom Handlers for proxy.

    Implemented mainly to:
    - log successful/failed db read/writes
    - support the max parallel request integration
    """

    def __init__(
        self,
        user_api_key_cache: DualCache,
    ):
        ## INITIALIZE  LITELLM CALLBACKS ##
        self.call_details: dict = {}
        self.call_details["user_api_key_cache"] = user_api_key_cache
        self.internal_usage_cache = DualCache()
        self.max_parallel_request_limiter = _PROXY_MaxParallelRequestsHandler()
        self.max_tpm_rpm_limiter = _PROXY_MaxTPMRPMLimiter(
            internal_cache=self.internal_usage_cache
        )
        self.max_budget_limiter = _PROXY_MaxBudgetLimiter()
        self.cache_control_check = _PROXY_CacheControlCheck()
        self.alerting: Optional[List] = None
        self.alerting_threshold: float = 300  # default to 5 min. threshold
        self.alert_types: List[AlertType] = [
            "llm_exceptions",
            "llm_too_slow",
            "llm_requests_hanging",
            "budget_alerts",
            "db_exceptions",
            "daily_reports",
            "spend_reports",
            "cooldown_deployment",
            "new_model_added",
            "outage_alerts",
        ]
        self.slack_alerting_instance = SlackAlerting(
            alerting_threshold=self.alerting_threshold,
            alerting=self.alerting,
            alert_types=self.alert_types,
            internal_usage_cache=self.internal_usage_cache,
        )

    def update_values(
        self,
        alerting: Optional[List],
        alerting_threshold: Optional[float],
        redis_cache: Optional[RedisCache],
        alert_types: Optional[List[AlertType]] = None,
        alerting_args: Optional[dict] = None,
    ):
        self.alerting = alerting
        if alerting_threshold is not None:
            self.alerting_threshold = alerting_threshold
        if alert_types is not None:
            self.alert_types = alert_types

        self.slack_alerting_instance.update_values(
            alerting=self.alerting,
            alerting_threshold=self.alerting_threshold,
            alert_types=self.alert_types,
            alerting_args=alerting_args,
        )

        if (
            self.alerting is not None
            and "slack" in self.alerting
            and "daily_reports" in self.alert_types
        ):
            # NOTE: ENSURE we only add callbacks when alerting is on
            # We should NOT add callbacks when alerting is off
            litellm.callbacks.append(self.slack_alerting_instance)  # type: ignore

        if redis_cache is not None:
            self.internal_usage_cache.redis_cache = redis_cache

    def _init_litellm_callbacks(self):
        print_verbose(f"INITIALIZING LITELLM CALLBACKS!")
        self.service_logging_obj = ServiceLogging()
        litellm.callbacks.append(self.max_parallel_request_limiter)
        litellm.callbacks.append(self.max_tpm_rpm_limiter)
        litellm.callbacks.append(self.max_budget_limiter)
        litellm.callbacks.append(self.cache_control_check)
        litellm.callbacks.append(self.service_logging_obj)
        litellm.success_callback.append(
            self.slack_alerting_instance.response_taking_too_long_callback
        )
        for callback in litellm.callbacks:
            if isinstance(callback, str):
                callback = litellm.utils._init_custom_logger_compatible_class(callback)
            if callback not in litellm.input_callback:
                litellm.input_callback.append(callback)
            if callback not in litellm.success_callback:
                litellm.success_callback.append(callback)
            if callback not in litellm.failure_callback:
                litellm.failure_callback.append(callback)
            if callback not in litellm._async_success_callback:
                litellm._async_success_callback.append(callback)
            if callback not in litellm._async_failure_callback:
                litellm._async_failure_callback.append(callback)

        if (
            len(litellm.input_callback) > 0
            or len(litellm.success_callback) > 0
            or len(litellm.failure_callback) > 0
        ):
            callback_list = list(
                set(
                    litellm.input_callback
                    + litellm.success_callback
                    + litellm.failure_callback
                )
            )
            litellm.utils.set_callbacks(callback_list=callback_list)

    # The actual implementation of the function
    async def pre_call_hook(
        self,
        user_api_key_dict: UserAPIKeyAuth,
        data: dict,
        call_type: Literal[
            "completion",
            "text_completion",
            "embeddings",
            "image_generation",
            "moderation",
            "audio_transcription",
        ],
    ) -> dict:
        """
        Allows users to modify/reject the incoming request to the proxy, without having to deal with parsing Request body.

        Covers:
        1. /chat/completions
        2. /embeddings
        3. /image/generation
        """
        print_verbose(f"Inside Proxy Logging Pre-call hook!")
        ### ALERTING ###
        asyncio.create_task(
            self.slack_alerting_instance.response_taking_too_long(request_data=data)
        )

        try:
            for callback in litellm.callbacks:
                if isinstance(callback, CustomLogger) and "async_pre_call_hook" in vars(
                    callback.__class__
                ):
                    response = await callback.async_pre_call_hook(
                        user_api_key_dict=user_api_key_dict,
                        cache=self.call_details["user_api_key_cache"],
                        data=data,
                        call_type=call_type,
                    )
                    if response is not None:
                        if isinstance(response, Exception):
                            raise response
                        elif isinstance(response, dict):
                            data = response
                        elif isinstance(response, str):
                            if (
                                call_type == "completion"
                                or call_type == "text_completion"
                            ):
                                raise RejectedRequestError(
                                    message=response,
                                    model=data.get("model", ""),
                                    llm_provider="",
                                    request_data=data,
                                )
                            else:
                                raise HTTPException(
                                    status_code=400, detail={"error": response}
                                )
            print_verbose(f"final data being sent to {call_type} call: {data}")
            return data
        except Exception as e:
            if "litellm_logging_obj" in data:
                logging_obj: litellm.utils.Logging = data["litellm_logging_obj"]

                ## ASYNC FAILURE HANDLER ##
                error_message = ""
                if isinstance(e, HTTPException):
                    if isinstance(e.detail, str):
                        error_message = e.detail
                    elif isinstance(e.detail, dict):
                        error_message = json.dumps(e.detail)
                    else:
                        error_message = str(e)
                else:
                    error_message = str(e)
                error_raised = Exception(f"{error_message}")
                await logging_obj.async_failure_handler(
                    exception=error_raised,
                    traceback_exception=traceback.format_exc(),
                )

                ## SYNC FAILURE HANDLER ##
                try:
                    logging_obj.failure_handler(
                        error_raised, traceback.format_exc()
                    )  # DO NOT MAKE THREADED - router retry fallback relies on this!
                except Exception as error_val:
                    pass
            raise e

    async def during_call_hook(
        self,
        data: dict,
        user_api_key_dict: UserAPIKeyAuth,
        call_type: Literal[
            "completion",
            "embeddings",
            "image_generation",
            "moderation",
            "audio_transcription",
        ],
    ):
        """
        Runs the CustomLogger's async_moderation_hook()
        """
        new_data = copy.deepcopy(data)
        for callback in litellm.callbacks:
            try:
                if isinstance(callback, CustomLogger):
                    await callback.async_moderation_hook(
                        data=new_data,
                        user_api_key_dict=user_api_key_dict,
                        call_type=call_type,
                    )
            except Exception as e:
                raise e
        return data

    async def failed_tracking_alert(self, error_message: str):
        if self.alerting is None:
            return
        await self.slack_alerting_instance.failed_tracking_alert(
            error_message=error_message
        )

    async def budget_alerts(
        self,
        type: Literal[
            "token_budget",
            "user_budget",
            "team_budget",
            "proxy_budget",
            "projected_limit_exceeded",
        ],
        user_info: CallInfo,
    ):
        if self.alerting is None:
            # do nothing if alerting is not switched on
            return
        await self.slack_alerting_instance.budget_alerts(
            type=type,
            user_info=user_info,
        )

    async def alerting_handler(
        self,
        message: str,
        level: Literal["Low", "Medium", "High"],
        alert_type: Literal[
            "llm_exceptions",
            "llm_too_slow",
            "llm_requests_hanging",
            "budget_alerts",
            "db_exceptions",
        ],
        request_data: Optional[dict] = None,
    ):
        """
        Alerting based on thresholds: - https://github.com/BerriAI/litellm/issues/1298

        - Responses taking too long
        - Requests are hanging
        - Calls are failing
        - DB Read/Writes are failing
        - Proxy Close to max budget
        - Key Close to max budget

        Parameters:
            level: str - Low|Medium|High - if calls might fail (Medium) or are failing (High); Currently, no alerts would be 'Low'.
            message: str - what is the alert about
        """
        if self.alerting is None:
            return

        from datetime import datetime

        # Get the current timestamp
        current_time = datetime.now().strftime("%H:%M:%S")
        _proxy_base_url = os.getenv("PROXY_BASE_URL", None)
        formatted_message = (
            f"Level: `{level}`\nTimestamp: `{current_time}`\n\nMessage: {message}"
        )
        if _proxy_base_url is not None:
            formatted_message += f"\n\nProxy URL: `{_proxy_base_url}`"

        extra_kwargs = {}
        if request_data is not None:
            _url = self.slack_alerting_instance._add_langfuse_trace_id_to_alert(
                request_data=request_data
            )
            if _url is not None:
                extra_kwargs["🪢 Langfuse Trace"] = _url
                formatted_message += "\n\n🪢 Langfuse Trace: {}".format(_url)

        for client in self.alerting:
            if client == "slack":
                await self.slack_alerting_instance.send_alert(
                    message=message,
                    level=level,
                    alert_type=alert_type,
                    user_info=None,
                    **extra_kwargs,
                )
            elif client == "sentry":
                if litellm.utils.sentry_sdk_instance is not None:
                    litellm.utils.sentry_sdk_instance.capture_message(formatted_message)
                else:
                    raise Exception("Missing SENTRY_DSN from environment")

    async def failure_handler(
        self, original_exception, duration: float, call_type: str, traceback_str=""
    ):
        """
        Log failed db read/writes

        Currently only logs exceptions to sentry
        """
        ### ALERTING ###
        if "db_exceptions" not in self.alert_types:
            return
        if isinstance(original_exception, HTTPException):
            if isinstance(original_exception.detail, str):
                error_message = original_exception.detail
            elif isinstance(original_exception.detail, dict):
                error_message = json.dumps(original_exception.detail)
            else:
                error_message = str(original_exception)
        else:
            error_message = str(original_exception)
        if isinstance(traceback_str, str):
            error_message += traceback_str[:1000]
        asyncio.create_task(
            self.alerting_handler(
                message=f"DB read/write call failed: {error_message}",
                level="High",
                alert_type="db_exceptions",
                request_data={},
            )
        )

        if hasattr(self, "service_logging_obj"):
            self.service_logging_obj.async_service_failure_hook(
                service=ServiceTypes.DB,
                duration=duration,
                error=error_message,
                call_type=call_type,
            )

        if litellm.utils.capture_exception:
            litellm.utils.capture_exception(error=original_exception)

    async def post_call_failure_hook(
        self,
        original_exception: Exception,
        user_api_key_dict: UserAPIKeyAuth,
        request_data: dict,
    ):
        """
        Allows users to raise custom exceptions/log when a call fails, without having to deal with parsing Request body.

        Covers:
        1. /chat/completions
        2. /embeddings
        3. /image/generation
        """

        ### ALERTING ###
        if "llm_exceptions" in self.alert_types and not isinstance(
            original_exception, HTTPException
        ):
            """
            Just alert on LLM API exceptions. Do not alert on user errors

            Related issue - https://github.com/BerriAI/litellm/issues/3395
            """
            litellm_debug_info = getattr(original_exception, "litellm_debug_info", None)
            exception_str = str(original_exception)
            if litellm_debug_info is not None:
                exception_str += litellm_debug_info

            asyncio.create_task(
                self.alerting_handler(
                    message=f"LLM API call failed: `{exception_str}`",
                    level="High",
                    alert_type="llm_exceptions",
                    request_data=request_data,
                )
            )

        for callback in litellm.callbacks:
            try:
                if isinstance(callback, CustomLogger):
                    await callback.async_post_call_failure_hook(
                        user_api_key_dict=user_api_key_dict,
                        original_exception=original_exception,
                    )
            except Exception as e:
                raise e
        return

    async def post_call_success_hook(
        self,
        response: Union[ModelResponse, EmbeddingResponse, ImageResponse],
        user_api_key_dict: UserAPIKeyAuth,
    ):
        """
        Allow user to modify outgoing data

        Covers:
        1. /chat/completions
        """
        for callback in litellm.callbacks:
            try:
                if isinstance(callback, CustomLogger):
                    await callback.async_post_call_success_hook(
                        user_api_key_dict=user_api_key_dict, response=response
                    )
            except Exception as e:
                raise e
        return response

    async def async_post_call_streaming_hook(
        self,
        response: Union[ModelResponse, EmbeddingResponse, ImageResponse],
        user_api_key_dict: UserAPIKeyAuth,
    ):
        """
        Allow user to modify outgoing streaming data -> per chunk

        Covers:
        1. /chat/completions
        """
        for callback in litellm.callbacks:
            try:
                if isinstance(callback, CustomLogger):
                    await callback.async_post_call_streaming_hook(
                        user_api_key_dict=user_api_key_dict, response=response
                    )
            except Exception as e:
                raise e
        return response

    async def post_call_streaming_hook(
        self,
        response: str,
        user_api_key_dict: UserAPIKeyAuth,
    ):
        """
        - Check outgoing streaming response uptil that point
        - Run through moderation check
        - Reject request if it fails moderation check
        """
        new_response = copy.deepcopy(response)
        for callback in litellm.callbacks:
            try:
                if isinstance(callback, CustomLogger):
                    await callback.async_post_call_streaming_hook(
                        user_api_key_dict=user_api_key_dict, response=new_response
                    )
            except Exception as e:
                raise e
        return new_response


### DB CONNECTOR ###
# Define the retry decorator with backoff strategy
# Function to be called whenever a retry is about to happen
def on_backoff(details):
    # The 'tries' key in the details dictionary contains the number of completed tries
    print_verbose(f"Backing off... this was attempt #{details['tries']}")


class PrismaClient:
    user_list_transactons: dict = {}
    end_user_list_transactons: dict = {}
    key_list_transactons: dict = {}
    team_list_transactons: dict = {}
    team_member_list_transactons: dict = {}  # key is ["team_id" + "user_id"]
    org_list_transactons: dict = {}
    spend_log_transactions: List = []

    def __init__(self, database_url: str, proxy_logging_obj: ProxyLogging):
        print_verbose(
            "LiteLLM: DATABASE_URL Set in config, trying to 'pip install prisma'"
        )
        ## init logging object
        self.proxy_logging_obj = proxy_logging_obj
        try:
            from prisma import Prisma  # type: ignore
        except Exception as e:
            os.environ["DATABASE_URL"] = database_url
            # Save the current working directory
            original_dir = os.getcwd()
            # set the working directory to where this script is
            abspath = os.path.abspath(__file__)
            dname = os.path.dirname(abspath)
            os.chdir(dname)

            try:
                subprocess.run(["prisma", "generate"])
                subprocess.run(
                    ["prisma", "db", "push", "--accept-data-loss"]
                )  # this looks like a weird edge case when prisma just wont start on render. we need to have the --accept-data-loss
            except:
                raise Exception(
                    f"Unable to run prisma commands. Run `pip install prisma`"
                )
            finally:
                os.chdir(original_dir)
            # Now you can import the Prisma Client
            from prisma import Prisma

        self.db = Prisma()  # Client to connect to Prisma db

    def hash_token(self, token: str):
        # Hash the string using SHA-256
        hashed_token = hashlib.sha256(token.encode()).hexdigest()

        return hashed_token

    def jsonify_object(self, data: dict) -> dict:
        db_data = copy.deepcopy(data)

        for k, v in db_data.items():
            if isinstance(v, dict):
                try:
                    db_data[k] = json.dumps(v)
                except:
                    # This avoids Prisma retrying this 5 times, and making 5 clients
                    db_data[k] = "failed-to-serialize-json"
        return db_data

    @backoff.on_exception(
        backoff.expo,
        Exception,  # base exception to catch for the backoff
        max_tries=3,  # maximum number of retries
        max_time=10,  # maximum total time to retry for
        on_backoff=on_backoff,  # specifying the function to call on backoff
    )
    async def check_view_exists(self):
        """
        Checks if the LiteLLM_VerificationTokenView and MonthlyGlobalSpend exists in the user's db.

        LiteLLM_VerificationTokenView: This view is used for getting the token + team data in user_api_key_auth

        MonthlyGlobalSpend: This view is used for the admin view to see global spend for this month

        If the view doesn't exist, one will be created.
        """
        try:
            # Try to select one row from the view
            await self.db.query_raw(
                """SELECT 1 FROM "LiteLLM_VerificationTokenView" LIMIT 1"""
            )
            print("LiteLLM_VerificationTokenView Exists!")  # noqa
        except Exception as e:
            # If an error occurs, the view does not exist, so create it
            value = await self.health_check()
            await self.db.execute_raw(
                """
                    CREATE VIEW "LiteLLM_VerificationTokenView" AS
                    SELECT 
                    v.*, 
                    t.spend AS team_spend, 
                    t.max_budget AS team_max_budget, 
                    t.tpm_limit AS team_tpm_limit, 
                    t.rpm_limit AS team_rpm_limit
                    FROM "LiteLLM_VerificationToken" v
                    LEFT JOIN "LiteLLM_TeamTable" t ON v.team_id = t.team_id;
                """
            )

            print("LiteLLM_VerificationTokenView Created!")  # noqa

        try:
            await self.db.query_raw("""SELECT 1 FROM "MonthlyGlobalSpend" LIMIT 1""")
            print("MonthlyGlobalSpend Exists!")  # noqa
        except Exception as e:
            sql_query = """
            CREATE OR REPLACE VIEW "MonthlyGlobalSpend" AS 
            SELECT
            DATE("startTime") AS date, 
            SUM("spend") AS spend 
            FROM 
            "LiteLLM_SpendLogs" 
            WHERE 
            "startTime" >= (CURRENT_DATE - INTERVAL '30 days')
            GROUP BY 
            DATE("startTime");
            """
            await self.db.execute_raw(query=sql_query)

            print("MonthlyGlobalSpend Created!")  # noqa

        try:
            await self.db.query_raw("""SELECT 1 FROM "Last30dKeysBySpend" LIMIT 1""")
            print("Last30dKeysBySpend Exists!")  # noqa
        except Exception as e:
            sql_query = """
            CREATE OR REPLACE VIEW "Last30dKeysBySpend" AS
            SELECT 
            L."api_key", 
            V."key_alias",
            V."key_name",
            SUM(L."spend") AS total_spend
            FROM
            "LiteLLM_SpendLogs" L
            LEFT JOIN 
            "LiteLLM_VerificationToken" V
            ON
            L."api_key" = V."token"
            WHERE
            L."startTime" >= (CURRENT_DATE - INTERVAL '30 days')
            GROUP BY
            L."api_key", V."key_alias", V."key_name"
            ORDER BY
            total_spend DESC;
            """
            await self.db.execute_raw(query=sql_query)

            print("Last30dKeysBySpend Created!")  # noqa

        try:
            await self.db.query_raw("""SELECT 1 FROM "Last30dModelsBySpend" LIMIT 1""")
            print("Last30dModelsBySpend Exists!")  # noqa
        except Exception as e:
            sql_query = """
            CREATE OR REPLACE VIEW "Last30dModelsBySpend" AS
            SELECT
            "model",
            SUM("spend") AS total_spend
            FROM
            "LiteLLM_SpendLogs"
            WHERE
            "startTime" >= (CURRENT_DATE - INTERVAL '30 days')
            AND "model" != ''
            GROUP BY
            "model"
            ORDER BY
            total_spend DESC;
            """
            await self.db.execute_raw(query=sql_query)

            print("Last30dModelsBySpend Created!")  # noqa
        try:
            await self.db.query_raw(
                """SELECT 1 FROM "MonthlyGlobalSpendPerKey" LIMIT 1"""
            )
            print("MonthlyGlobalSpendPerKey Exists!")  # noqa
        except Exception as e:
            sql_query = """
                CREATE OR REPLACE VIEW "MonthlyGlobalSpendPerKey" AS 
                SELECT
                DATE("startTime") AS date, 
                SUM("spend") AS spend,
                api_key as api_key
                FROM 
                "LiteLLM_SpendLogs" 
                WHERE 
                "startTime" >= (CURRENT_DATE - INTERVAL '30 days')
                GROUP BY 
                DATE("startTime"),
                api_key;
            """
            await self.db.execute_raw(query=sql_query)

            print("MonthlyGlobalSpendPerKey Created!")  # noqa

        try:
            await self.db.query_raw(
                """SELECT 1 FROM "Last30dTopEndUsersSpend" LIMIT 1"""
            )
            print("Last30dTopEndUsersSpend Exists!")  # noqa
        except Exception as e:
            sql_query = """
            CREATE VIEW "Last30dTopEndUsersSpend" AS
            SELECT end_user, COUNT(*) AS total_events, SUM(spend) AS total_spend
            FROM "LiteLLM_SpendLogs"
            WHERE end_user <> '' AND end_user <> user
            AND "startTime" >= CURRENT_DATE - INTERVAL '30 days'
            GROUP BY end_user
            ORDER BY total_spend DESC
            LIMIT 100;
            """
            await self.db.execute_raw(query=sql_query)

            print("Last30dTopEndUsersSpend Created!")  # noqa

        return

    @backoff.on_exception(
        backoff.expo,
        Exception,  # base exception to catch for the backoff
        max_tries=1,  # maximum number of retries
        max_time=2,  # maximum total time to retry for
        on_backoff=on_backoff,  # specifying the function to call on backoff
    )
    async def get_generic_data(
        self,
        key: str,
        value: Any,
        table_name: Literal["users", "keys", "config", "spend"],
    ):
        """
        Generic implementation of get data
        """
        verbose_proxy_logger.debug(
            f"PrismaClient: get_generic_data: {key}, table_name: {table_name}"
        )
        start_time = time.time()
        try:
            if table_name == "users":
                response = await self.db.litellm_usertable.find_first(
                    where={key: value}  # type: ignore
                )
            elif table_name == "keys":
                response = await self.db.litellm_verificationtoken.find_first(  # type: ignore
                    where={key: value}  # type: ignore
                )
            elif table_name == "config":
                response = await self.db.litellm_config.find_first(  # type: ignore
                    where={key: value}  # type: ignore
                )
            elif table_name == "spend":
                response = await self.db.l.find_first(  # type: ignore
                    where={key: value}  # type: ignore
                )
            return response
        except Exception as e:
            import traceback

            error_msg = f"LiteLLM Prisma Client Exception get_generic_data: {str(e)}"
            verbose_proxy_logger.error(error_msg)
            error_msg = error_msg + "\nException Type: {}".format(type(e))
            error_traceback = error_msg + "\n" + traceback.format_exc()
            end_time = time.time()
            _duration = end_time - start_time
            asyncio.create_task(
                self.proxy_logging_obj.failure_handler(
                    original_exception=e,
                    duration=_duration,
                    traceback_str=error_traceback,
                    call_type="get_generic_data",
                )
            )

            raise e

    @backoff.on_exception(
        backoff.expo,
        Exception,  # base exception to catch for the backoff
        max_tries=3,  # maximum number of retries
        max_time=10,  # maximum total time to retry for
        on_backoff=on_backoff,  # specifying the function to call on backoff
    )
    async def get_data(
        self,
        token: Optional[Union[str, list]] = None,
        user_id: Optional[str] = None,
        user_id_list: Optional[list] = None,
        team_id: Optional[str] = None,
        team_id_list: Optional[list] = None,
        key_val: Optional[dict] = None,
        table_name: Optional[
            Literal[
                "user",
                "key",
                "config",
                "spend",
                "team",
                "user_notification",
                "combined_view",
            ]
        ] = None,
        query_type: Literal["find_unique", "find_all"] = "find_unique",
        expires: Optional[datetime] = None,
        reset_at: Optional[datetime] = None,
        offset: Optional[int] = None,  # pagination, what row number to start from
        limit: Optional[
            int
        ] = None,  # pagination, number of rows to getch when find_all==True
    ):
        args_passed_in = locals()
        start_time = time.time()
        verbose_proxy_logger.debug(
            f"PrismaClient: get_data - args_passed_in: {args_passed_in}"
        )
        try:
            response: Any = None
            if (token is not None and table_name is None) or (
                table_name is not None and table_name == "key"
            ):
                # check if plain text or hash
                if token is not None:
                    if isinstance(token, str):
                        hashed_token = token
                        if token.startswith("sk-"):
                            hashed_token = self.hash_token(token=token)
                        verbose_proxy_logger.debug(
                            f"PrismaClient: find_unique for token: {hashed_token}"
                        )
                if query_type == "find_unique":
                    if token is None:
                        raise HTTPException(
                            status_code=400,
                            detail={"error": f"No token passed in. Token={token}"},
                        )
                    response = await self.db.litellm_verificationtoken.find_unique(
                        where={"token": hashed_token},
                        include={"litellm_budget_table": True},
                    )
                    if response is not None:
                        # for prisma we need to cast the expires time to str
                        if response.expires is not None and isinstance(
                            response.expires, datetime
                        ):
                            response.expires = response.expires.isoformat()
                    else:
                        # Token does not exist.
                        raise HTTPException(
                            status_code=status.HTTP_401_UNAUTHORIZED,
                            detail=f"Authentication Error: invalid user key - user key does not exist in db. User Key={token}",
                        )
                elif query_type == "find_all" and user_id is not None:
                    response = await self.db.litellm_verificationtoken.find_many(
                        where={"user_id": user_id},
                        include={"litellm_budget_table": True},
                    )
                    if response is not None and len(response) > 0:
                        for r in response:
                            if isinstance(r.expires, datetime):
                                r.expires = r.expires.isoformat()
                elif query_type == "find_all" and team_id is not None:
                    response = await self.db.litellm_verificationtoken.find_many(
                        where={"team_id": team_id},
                        include={"litellm_budget_table": True},
                    )
                    if response is not None and len(response) > 0:
                        for r in response:
                            if isinstance(r.expires, datetime):
                                r.expires = r.expires.isoformat()
                elif (
                    query_type == "find_all"
                    and expires is not None
                    and reset_at is not None
                ):
                    response = await self.db.litellm_verificationtoken.find_many(
                        where={  # type:ignore
                            "OR": [
                                {"expires": None},
                                {"expires": {"gt": expires}},
                            ],
                            "budget_reset_at": {"lt": reset_at},
                        }
                    )
                    if response is not None and len(response) > 0:
                        for r in response:
                            if isinstance(r.expires, datetime):
                                r.expires = r.expires.isoformat()
                elif query_type == "find_all":
                    where_filter: dict = {}
                    if token is not None:
                        where_filter["token"] = {}
                        if isinstance(token, str):
                            if token.startswith("sk-"):
                                token = self.hash_token(token=token)
                            where_filter["token"]["in"] = [token]
                        elif isinstance(token, list):
                            hashed_tokens = []
                            for t in token:
                                assert isinstance(t, str)
                                if t.startswith("sk-"):
                                    new_token = self.hash_token(token=t)
                                    hashed_tokens.append(new_token)
                                else:
                                    hashed_tokens.append(t)
                            where_filter["token"]["in"] = hashed_tokens
                    response = await self.db.litellm_verificationtoken.find_many(
                        order={"spend": "desc"},
                        where=where_filter,  # type: ignore
                        include={"litellm_budget_table": True},
                    )
                if response is not None:
                    return response
                else:
                    # Token does not exist.
                    raise HTTPException(
                        status_code=status.HTTP_401_UNAUTHORIZED,
                        detail="Authentication Error: invalid user key - token does not exist",
                    )
            elif (user_id is not None and table_name is None) or (
                table_name is not None and table_name == "user"
            ):
                if query_type == "find_unique":
                    if key_val is None:
                        key_val = {"user_id": user_id}
                    response = await self.db.litellm_usertable.find_unique(  # type: ignore
                        where=key_val  # type: ignore
                    )
                elif query_type == "find_all" and key_val is not None:
                    response = await self.db.litellm_usertable.find_many(
                        where=key_val  # type: ignore
                    )  # type: ignore
                elif query_type == "find_all" and reset_at is not None:
                    response = await self.db.litellm_usertable.find_many(
                        where={  # type:ignore
                            "budget_reset_at": {"lt": reset_at},
                        }
                    )
                elif query_type == "find_all" and user_id_list is not None:
                    user_id_values = ", ".join(f"'{item}'" for item in user_id_list)
                    sql_query = f"""
                    SELECT *
                    FROM "LiteLLM_UserTable"
                    WHERE "user_id" IN ({user_id_values})
                    """
                    # Execute the raw query
                    # The asterisk before `user_id_list` unpacks the list into separate arguments
                    response = await self.db.query_raw(sql_query)
                elif query_type == "find_all":
                    if expires is not None:
                        response = await self.db.litellm_usertable.find_many(  # type: ignore
                            order={"spend": "desc"},
                            where={  # type:ignore
                                "OR": [
                                    {"expires": None},  # type:ignore
                                    {"expires": {"gt": expires}},  # type:ignore
                                ],
                            },
                        )
                    else:
                        # return all users in the table, get their key aliases ordered by spend
                        sql_query = """
                        SELECT
                            u.*,
                            json_agg(v.key_alias) AS key_aliases
                        FROM
                            "LiteLLM_UserTable" u
                        LEFT JOIN "LiteLLM_VerificationToken" v ON u.user_id = v.user_id
                        GROUP BY
                            u.user_id
                        ORDER BY u.spend DESC
                        LIMIT $1
                        OFFSET $2
                        """
                        response = await self.db.query_raw(sql_query, limit, offset)
                return response
            elif table_name == "spend":
                verbose_proxy_logger.debug(
                    f"PrismaClient: get_data: table_name == 'spend'"
                )
                if key_val is not None:
                    if query_type == "find_unique":
                        response = await self.db.litellm_spendlogs.find_unique(  # type: ignore
                            where={  # type: ignore
                                key_val["key"]: key_val["value"],  # type: ignore
                            }
                        )
                    elif query_type == "find_all":
                        response = await self.db.litellm_spendlogs.find_many(  # type: ignore
                            where={
                                key_val["key"]: key_val["value"],  # type: ignore
                            }
                        )
                    return response
                else:
                    response = await self.db.litellm_spendlogs.find_many(  # type: ignore
                        order={"startTime": "desc"},
                    )
                    return response
            elif table_name == "team":
                if query_type == "find_unique":
                    response = await self.db.litellm_teamtable.find_unique(
                        where={"team_id": team_id}  # type: ignore
                    )
                elif query_type == "find_all" and user_id is not None:
                    response = await self.db.litellm_teamtable.find_many(
                        where={
                            "members": {"has": user_id},
                        },
                    )
                elif query_type == "find_all" and team_id_list is not None:
                    response = await self.db.litellm_teamtable.find_many(
                        where={"team_id": {"in": team_id_list}}
                    )
                elif query_type == "find_all" and team_id_list is None:
                    response = await self.db.litellm_teamtable.find_many(take=20)
                return response
            elif table_name == "user_notification":
                if query_type == "find_unique":
                    response = await self.db.litellm_usernotifications.find_unique(  # type: ignore
                        where={"user_id": user_id}  # type: ignore
                    )
                elif query_type == "find_all":
                    response = await self.db.litellm_usernotifications.find_many()  # type: ignore
                return response
            elif table_name == "combined_view":
                # check if plain text or hash
                if token is not None:
                    if isinstance(token, str):
                        hashed_token = token
                        if token.startswith("sk-"):
                            hashed_token = self.hash_token(token=token)
                        verbose_proxy_logger.debug(
                            f"PrismaClient: find_unique for token: {hashed_token}"
                        )
                if query_type == "find_unique":
                    if token is None:
                        raise HTTPException(
                            status_code=400,
                            detail={"error": f"No token passed in. Token={token}"},
                        )

                    sql_query = f"""
                    SELECT 
                    v.*,
                    t.spend AS team_spend, 
                    t.max_budget AS team_max_budget, 
                    t.tpm_limit AS team_tpm_limit,
                    t.rpm_limit AS team_rpm_limit,
                    t.models AS team_models,
                    t.blocked AS team_blocked,
                    t.team_alias AS team_alias,
                    tm.spend AS team_member_spend,
                    m.aliases as team_model_aliases
                    FROM "LiteLLM_VerificationToken" AS v
                    LEFT JOIN "LiteLLM_TeamTable" AS t ON v.team_id = t.team_id
                    LEFT JOIN "LiteLLM_TeamMembership" AS tm ON v.team_id = tm.team_id AND tm.user_id = v.user_id
                    LEFT JOIN "LiteLLM_ModelTable" m ON t.model_id = m.id
                    WHERE v.token = '{token}'
                    """

                    response = await self.db.query_first(query=sql_query)

                    if response is not None:
                        if response["team_models"] is None:
                            response["team_models"] = []
                        if response["team_blocked"] is None:
                            response["team_blocked"] = False
                        response = LiteLLM_VerificationTokenView(**response)
                        # for prisma we need to cast the expires time to str
                        if response.expires is not None and isinstance(
                            response.expires, datetime
                        ):
                            response.expires = response.expires.isoformat()
                    return response
        except Exception as e:
            import traceback

            prisma_query_info = f"LiteLLM Prisma Client Exception: Error with `get_data`. Args passed in: {args_passed_in}"
            error_msg = prisma_query_info + str(e)
            print_verbose(error_msg)
            error_traceback = error_msg + "\n" + traceback.format_exc()
            verbose_proxy_logger.debug(error_traceback)
            end_time = time.time()
            _duration = end_time - start_time

            asyncio.create_task(
                self.proxy_logging_obj.failure_handler(
                    original_exception=e,
                    duration=_duration,
                    call_type="get_data",
                    traceback_str=error_traceback,
                )
            )
            raise e

    # Define a retrying strategy with exponential backoff
    @backoff.on_exception(
        backoff.expo,
        Exception,  # base exception to catch for the backoff
        max_tries=3,  # maximum number of retries
        max_time=10,  # maximum total time to retry for
        on_backoff=on_backoff,  # specifying the function to call on backoff
    )
    async def insert_data(
        self,
        data: dict,
        table_name: Literal[
            "user", "key", "config", "spend", "team", "user_notification"
        ],
    ):
        """
        Add a key to the database. If it already exists, do nothing.
        """
        start_time = time.time()
        try:
            verbose_proxy_logger.debug("PrismaClient: insert_data: %s", data)
            if table_name == "key":
                token = data["token"]
                hashed_token = self.hash_token(token=token)
                db_data = self.jsonify_object(data=data)
                db_data["token"] = hashed_token
                print_verbose(
                    "PrismaClient: Before upsert into litellm_verificationtoken"
                )
                new_verification_token = await self.db.litellm_verificationtoken.upsert(  # type: ignore
                    where={
                        "token": hashed_token,
                    },
                    data={
                        "create": {**db_data},  # type: ignore
                        "update": {},  # don't do anything if it already exists
                    },
                )
                verbose_proxy_logger.info("Data Inserted into Keys Table")
                return new_verification_token
            elif table_name == "user":
                db_data = self.jsonify_object(data=data)
                try:
                    new_user_row = await self.db.litellm_usertable.upsert(
                        where={"user_id": data["user_id"]},
                        data={
                            "create": {**db_data},  # type: ignore
                            "update": {},  # don't do anything if it already exists
                        },
                    )
                except Exception as e:
                    if (
                        "Foreign key constraint failed on the field: `LiteLLM_UserTable_organization_id_fkey (index)`"
                        in str(e)
                    ):
                        raise HTTPException(
                            status_code=400,
                            detail={
                                "error": f"Foreign Key Constraint failed. Organization ID={db_data['organization_id']} does not exist in LiteLLM_OrganizationTable. Create via `/organization/new`."
                            },
                        )
                    raise e
                verbose_proxy_logger.info("Data Inserted into User Table")
                return new_user_row
            elif table_name == "team":
                db_data = self.jsonify_object(data=data)
                if db_data.get("members_with_roles", None) is not None and isinstance(
                    db_data["members_with_roles"], list
                ):
                    db_data["members_with_roles"] = json.dumps(
                        db_data["members_with_roles"]
                    )
                new_team_row = await self.db.litellm_teamtable.upsert(
                    where={"team_id": data["team_id"]},
                    data={
                        "create": {**db_data},  # type: ignore
                        "update": {},  # don't do anything if it already exists
                    },
                )
                verbose_proxy_logger.info("Data Inserted into Team Table")
                return new_team_row
            elif table_name == "config":
                """
                For each param,
                get the existing table values

                Add the new values

                Update DB
                """
                tasks = []
                for k, v in data.items():
                    updated_data = v
                    updated_data = json.dumps(updated_data)
                    updated_table_row = self.db.litellm_config.upsert(
                        where={"param_name": k},
                        data={
                            "create": {"param_name": k, "param_value": updated_data},
                            "update": {"param_value": updated_data},
                        },
                    )

                    tasks.append(updated_table_row)
                await asyncio.gather(*tasks)
                verbose_proxy_logger.info("Data Inserted into Config Table")
            elif table_name == "spend":
                db_data = self.jsonify_object(data=data)
                new_spend_row = await self.db.litellm_spendlogs.upsert(
                    where={"request_id": data["request_id"]},
                    data={
                        "create": {**db_data},  # type: ignore
                        "update": {},  # don't do anything if it already exists
                    },
                )
                verbose_proxy_logger.info("Data Inserted into Spend Table")
                return new_spend_row
            elif table_name == "user_notification":
                db_data = self.jsonify_object(data=data)
                new_user_notification_row = (
                    await self.db.litellm_usernotifications.upsert(  # type: ignore
                        where={"request_id": data["request_id"]},
                        data={
                            "create": {**db_data},  # type: ignore
                            "update": {},  # don't do anything if it already exists
                        },
                    )
                )
                verbose_proxy_logger.info("Data Inserted into Model Request Table")
                return new_user_notification_row

        except Exception as e:
            import traceback

            error_msg = f"LiteLLM Prisma Client Exception in insert_data: {str(e)}"
            print_verbose(error_msg)
            error_traceback = error_msg + "\n" + traceback.format_exc()
            end_time = time.time()
            _duration = end_time - start_time
            asyncio.create_task(
                self.proxy_logging_obj.failure_handler(
                    original_exception=e,
                    duration=_duration,
                    call_type="insert_data",
                    traceback_str=error_traceback,
                )
            )
            raise e

    # Define a retrying strategy with exponential backoff
    @backoff.on_exception(
        backoff.expo,
        Exception,  # base exception to catch for the backoff
        max_tries=3,  # maximum number of retries
        max_time=10,  # maximum total time to retry for
        on_backoff=on_backoff,  # specifying the function to call on backoff
    )
    async def update_data(
        self,
        token: Optional[str] = None,
        data: dict = {},
        data_list: Optional[List] = None,
        user_id: Optional[str] = None,
        team_id: Optional[str] = None,
        query_type: Literal["update", "update_many"] = "update",
        table_name: Optional[Literal["user", "key", "config", "spend", "team"]] = None,
        update_key_values: Optional[dict] = None,
        update_key_values_custom_query: Optional[dict] = None,
    ):
        """
        Update existing data
        """
        verbose_proxy_logger.debug(
            f"PrismaClient: update_data, table_name: {table_name}"
        )
        start_time = time.time()
        try:
            db_data = self.jsonify_object(data=data)
            if update_key_values is not None:
                update_key_values = self.jsonify_object(data=update_key_values)
            if token is not None:
                print_verbose(f"token: {token}")
                # check if plain text or hash
                if token.startswith("sk-"):
                    token = self.hash_token(token=token)
                db_data["token"] = token
                response = await self.db.litellm_verificationtoken.update(
                    where={"token": token},  # type: ignore
                    data={**db_data},  # type: ignore
                )
                verbose_proxy_logger.debug(
                    "\033[91m"
                    + f"DB Token Table update succeeded {response}"
                    + "\033[0m"
                )
                _data: dict = {}
                if response is not None:
                    try:
                        _data = response.model_dump()  # type: ignore
                    except Exception as e:
                        _data = response.dict()
                return {"token": token, "data": _data}
            elif (
                user_id is not None
                or (table_name is not None and table_name == "user")
                and query_type == "update"
            ):
                """
                If data['spend'] + data['user'], update the user table with spend info as well
                """
                if user_id is None:
                    user_id = db_data["user_id"]
                if update_key_values is None:
                    if update_key_values_custom_query is not None:
                        update_key_values = update_key_values_custom_query
                    else:
                        update_key_values = db_data
                update_user_row = await self.db.litellm_usertable.upsert(
                    where={"user_id": user_id},  # type: ignore
                    data={
                        "create": {**db_data},  # type: ignore
                        "update": {
                            **update_key_values  # type: ignore
                        },  # just update user-specified values, if it already exists
                    },
                )
                verbose_proxy_logger.info(
                    "\033[91m"
                    + f"DB User Table - update succeeded {update_user_row}"
                    + "\033[0m"
                )
                return {"user_id": user_id, "data": update_user_row}
            elif (
                team_id is not None
                or (table_name is not None and table_name == "team")
                and query_type == "update"
            ):
                """
                If data['spend'] + data['user'], update the user table with spend info as well
                """
                if team_id is None:
                    team_id = db_data["team_id"]
                if update_key_values is None:
                    update_key_values = db_data
                if "team_id" not in db_data and team_id is not None:
                    db_data["team_id"] = team_id
                if "members_with_roles" in db_data and isinstance(
                    db_data["members_with_roles"], list
                ):
                    db_data["members_with_roles"] = json.dumps(
                        db_data["members_with_roles"]
                    )
                if "members_with_roles" in update_key_values and isinstance(
                    update_key_values["members_with_roles"], list
                ):
                    update_key_values["members_with_roles"] = json.dumps(
                        update_key_values["members_with_roles"]
                    )
                update_team_row = await self.db.litellm_teamtable.upsert(
                    where={"team_id": team_id},  # type: ignore
                    data={
                        "create": {**db_data},  # type: ignore
                        "update": {
                            **update_key_values  # type: ignore
                        },  # just update user-specified values, if it already exists
                    },
                )
                verbose_proxy_logger.info(
                    "\033[91m"
                    + f"DB Team Table - update succeeded {update_team_row}"
                    + "\033[0m"
                )
                return {"team_id": team_id, "data": update_team_row}
            elif (
                table_name is not None
                and table_name == "key"
                and query_type == "update_many"
                and data_list is not None
                and isinstance(data_list, list)
            ):
                """
                Batch write update queries
                """
                batcher = self.db.batch_()
                for idx, t in enumerate(data_list):
                    # check if plain text or hash
                    if t.token.startswith("sk-"):  # type: ignore
                        t.token = self.hash_token(token=t.token)  # type: ignore
                    try:
                        data_json = self.jsonify_object(
                            data=t.model_dump(exclude_none=True)
                        )
                    except:
                        data_json = self.jsonify_object(data=t.dict(exclude_none=True))
                    batcher.litellm_verificationtoken.update(
                        where={"token": t.token},  # type: ignore
                        data={**data_json},  # type: ignore
                    )
                await batcher.commit()
                print_verbose(
                    "\033[91m" + f"DB Token Table update succeeded" + "\033[0m"
                )
            elif (
                table_name is not None
                and table_name == "user"
                and query_type == "update_many"
                and data_list is not None
                and isinstance(data_list, list)
            ):
                """
                Batch write update queries
                """
                batcher = self.db.batch_()
                for idx, user in enumerate(data_list):
                    try:
                        data_json = self.jsonify_object(data=user.model_dump())
                    except:
                        data_json = self.jsonify_object(data=user.dict())
                    batcher.litellm_usertable.upsert(
                        where={"user_id": user.user_id},  # type: ignore
                        data={
                            "create": {**data_json},  # type: ignore
                            "update": {
                                **data_json  # type: ignore
                            },  # just update user-specified values, if it already exists
                        },
                    )
                await batcher.commit()
                verbose_proxy_logger.info(
                    "\033[91m" + f"DB User Table Batch update succeeded" + "\033[0m"
                )
        except Exception as e:
            import traceback

            error_msg = f"LiteLLM Prisma Client Exception - update_data: {str(e)}"
            print_verbose(error_msg)
            error_traceback = error_msg + "\n" + traceback.format_exc()
            end_time = time.time()
            _duration = end_time - start_time
            asyncio.create_task(
                self.proxy_logging_obj.failure_handler(
                    original_exception=e,
                    duration=_duration,
                    call_type="update_data",
                    traceback_str=error_traceback,
                )
            )
            raise e

    # Define a retrying strategy with exponential backoff
    @backoff.on_exception(
        backoff.expo,
        Exception,  # base exception to catch for the backoff
        max_tries=3,  # maximum number of retries
        max_time=10,  # maximum total time to retry for
        on_backoff=on_backoff,  # specifying the function to call on backoff
    )
    async def delete_data(
        self,
        tokens: Optional[List] = None,
        team_id_list: Optional[List] = None,
        table_name: Optional[Literal["user", "key", "config", "spend", "team"]] = None,
        user_id: Optional[str] = None,
    ):
        """
        Allow user to delete a key(s)

        Ensure user owns that key, unless admin.
        """
        start_time = time.time()
        try:
            if tokens is not None and isinstance(tokens, List):
                hashed_tokens = []
                for token in tokens:
                    if isinstance(token, str) and token.startswith("sk-"):
                        hashed_token = self.hash_token(token=token)
                    else:
                        hashed_token = token
                    hashed_tokens.append(hashed_token)
                filter_query: dict = {}
                if user_id is not None:
                    filter_query = {
                        "AND": [{"token": {"in": hashed_tokens}}, {"user_id": user_id}]
                    }
                else:
                    filter_query = {"token": {"in": hashed_tokens}}

                deleted_tokens = await self.db.litellm_verificationtoken.delete_many(
                    where=filter_query  # type: ignore
                )
                verbose_proxy_logger.debug("deleted_tokens: %s", deleted_tokens)
                return {"deleted_keys": deleted_tokens}
            elif (
                table_name == "team"
                and team_id_list is not None
                and isinstance(team_id_list, List)
            ):
                # admin only endpoint -> `/team/delete`
                await self.db.litellm_teamtable.delete_many(
                    where={"team_id": {"in": team_id_list}}
                )
                return {"deleted_teams": team_id_list}
            elif (
                table_name == "key"
                and team_id_list is not None
                and isinstance(team_id_list, List)
            ):
                # admin only endpoint -> `/team/delete`
                await self.db.litellm_verificationtoken.delete_many(
                    where={"team_id": {"in": team_id_list}}
                )
        except Exception as e:
            import traceback

            error_msg = f"LiteLLM Prisma Client Exception - delete_data: {str(e)}"
            print_verbose(error_msg)
            error_traceback = error_msg + "\n" + traceback.format_exc()
            end_time = time.time()
            _duration = end_time - start_time
            asyncio.create_task(
                self.proxy_logging_obj.failure_handler(
                    original_exception=e,
                    duration=_duration,
                    call_type="delete_data",
                    traceback_str=error_traceback,
                )
            )
            raise e

    # Define a retrying strategy with exponential backoff
    @backoff.on_exception(
        backoff.expo,
        Exception,  # base exception to catch for the backoff
        max_tries=3,  # maximum number of retries
        max_time=10,  # maximum total time to retry for
        on_backoff=on_backoff,  # specifying the function to call on backoff
    )
    async def connect(self):
        start_time = time.time()
        try:
            verbose_proxy_logger.debug(
                "PrismaClient: connect() called Attempting to Connect to DB"
            )
            if self.db.is_connected() == False:
                verbose_proxy_logger.debug(
                    "PrismaClient: DB not connected, Attempting to Connect to DB"
                )
                await self.db.connect()
        except Exception as e:
            import traceback

            error_msg = f"LiteLLM Prisma Client Exception connect(): {str(e)}"
            print_verbose(error_msg)
            error_traceback = error_msg + "\n" + traceback.format_exc()
            end_time = time.time()
            _duration = end_time - start_time
            asyncio.create_task(
                self.proxy_logging_obj.failure_handler(
                    original_exception=e,
                    duration=_duration,
                    call_type="connect",
                    traceback_str=error_traceback,
                )
            )
            raise e

    # Define a retrying strategy with exponential backoff
    @backoff.on_exception(
        backoff.expo,
        Exception,  # base exception to catch for the backoff
        max_tries=3,  # maximum number of retries
        max_time=10,  # maximum total time to retry for
        on_backoff=on_backoff,  # specifying the function to call on backoff
    )
    async def disconnect(self):
        start_time = time.time()
        try:
            await self.db.disconnect()
        except Exception as e:
            import traceback

            error_msg = f"LiteLLM Prisma Client Exception disconnect(): {str(e)}"
            print_verbose(error_msg)
            error_traceback = error_msg + "\n" + traceback.format_exc()
            end_time = time.time()
            _duration = end_time - start_time
            asyncio.create_task(
                self.proxy_logging_obj.failure_handler(
                    original_exception=e,
                    duration=_duration,
                    call_type="disconnect",
                    traceback_str=error_traceback,
                )
            )
            raise e

    async def health_check(self):
        """
        Health check endpoint for the prisma client
        """
        start_time = time.time()
        try:
            sql_query = """
                SELECT 1
                FROM "LiteLLM_VerificationToken"
                LIMIT 1
                """

            # Execute the raw query
            # The asterisk before `user_id_list` unpacks the list into separate arguments
            response = await self.db.query_raw(sql_query)
            return response
        except Exception as e:
            import traceback

            error_msg = f"LiteLLM Prisma Client Exception disconnect(): {str(e)}"
            print_verbose(error_msg)
            error_traceback = error_msg + "\n" + traceback.format_exc()
            end_time = time.time()
            _duration = end_time - start_time
            asyncio.create_task(
                self.proxy_logging_obj.failure_handler(
                    original_exception=e,
                    duration=_duration,
                    call_type="health_check",
                    traceback_str=error_traceback,
                )
            )
            raise e


class DBClient:
    """
    Routes requests for CustomAuth

    [TODO] route b/w customauth and prisma
    """

    def __init__(
        self, custom_db_type: Literal["dynamo_db"], custom_db_args: dict
    ) -> None:
        if custom_db_type == "dynamo_db":
            from litellm.proxy.db.dynamo_db import DynamoDBWrapper

            self.db = DynamoDBWrapper(database_arguments=DynamoDBArgs(**custom_db_args))

    async def get_data(self, key: str, table_name: Literal["user", "key", "config"]):
        """
        Check if key valid
        """
        return await self.db.get_data(key=key, table_name=table_name)

    async def insert_data(
        self, value: Any, table_name: Literal["user", "key", "config"]
    ):
        """
        For new key / user logic
        """
        return await self.db.insert_data(value=value, table_name=table_name)

    async def update_data(
        self, key: str, value: Any, table_name: Literal["user", "key", "config"]
    ):
        """
        For cost tracking logic

        key - hash_key value \n
        value - dict with updated values
        """
        return await self.db.update_data(key=key, value=value, table_name=table_name)

    async def delete_data(
        self, keys: List[str], table_name: Literal["user", "key", "config"]
    ):
        """
        For /key/delete endpoints
        """
        return await self.db.delete_data(keys=keys, table_name=table_name)

    async def connect(self):
        """
        For connecting to db and creating / updating any tables
        """
        return await self.db.connect()

    async def disconnect(self):
        """
        For closing connection on server shutdown
        """
        return await self.db.disconnect()


### CUSTOM FILE ###
def get_instance_fn(value: str, config_file_path: Optional[str] = None) -> Any:
    try:
        print_verbose(f"value: {value}")
        # Split the path by dots to separate module from instance
        parts = value.split(".")

        # The module path is all but the last part, and the instance_name is the last part
        module_name = ".".join(parts[:-1])
        instance_name = parts[-1]

        # If config_file_path is provided, use it to determine the module spec and load the module
        if config_file_path is not None:
            directory = os.path.dirname(config_file_path)
            module_file_path = os.path.join(directory, *module_name.split("."))
            module_file_path += ".py"

            spec = importlib.util.spec_from_file_location(module_name, module_file_path)  # type: ignore
            if spec is None:
                raise ImportError(
                    f"Could not find a module specification for {module_file_path}"
                )
            module = importlib.util.module_from_spec(spec)  # type: ignore
            spec.loader.exec_module(module)  # type: ignore
        else:
            # Dynamically import the module
            module = importlib.import_module(module_name)

        # Get the instance from the module
        instance = getattr(module, instance_name)

        return instance
    except ImportError as e:
        # Re-raise the exception with a user-friendly message
        raise ImportError(f"Could not import {instance_name} from {module_name}") from e
    except Exception as e:
        raise e


### HELPER FUNCTIONS ###
async def _cache_user_row(
    user_id: str, cache: DualCache, db: Union[PrismaClient, DBClient]
):
    """
    Check if a user_id exists in cache,
    if not retrieve it.
    """
    cache_key = f"{user_id}_user_api_key_user_id"
    response = cache.get_cache(key=cache_key)
    if response is None:  # Cache miss
        if isinstance(db, PrismaClient):
            user_row = await db.get_data(user_id=user_id)
        elif isinstance(db, DBClient):
            user_row = await db.get_data(key=user_id, table_name="user")
        if user_row is not None:
            print_verbose(f"User Row: {user_row}, type = {type(user_row)}")
            if hasattr(user_row, "model_dump_json") and callable(
                getattr(user_row, "model_dump_json")
            ):
                cache_value = user_row.model_dump_json()
                cache.set_cache(
                    key=cache_key, value=cache_value, ttl=600
                )  # store for 10 minutes
    return


async def send_email(receiver_email, subject, html):
    """
    smtp_host,
    smtp_port,
    smtp_username,
    smtp_password,
    sender_name,
    sender_email,
    """
    ## SERVER SETUP ##
    from litellm.proxy.proxy_server import premium_user
    from litellm.proxy.proxy_server import CommonProxyErrors

    # Check if user is premium - This is an Enterprise only Feature
    if premium_user != True:
        raise Exception(
            f"Trying to use Email Alerting\n {CommonProxyErrors.not_premium_user.value}"
        )
    # Done Checking

    smtp_host = os.getenv("SMTP_HOST")
    smtp_port = os.getenv("SMTP_PORT", 587)  # default to port 587
    smtp_username = os.getenv("SMTP_USERNAME")
    smtp_password = os.getenv("SMTP_PASSWORD")
    sender_email = os.getenv("SMTP_SENDER_EMAIL", None)
    if sender_email is None:
        raise Exception("Trying to use SMTP, but SMTP_SENDER_EMAIL is not set")

    ## EMAIL SETUP ##
    email_message = MIMEMultipart()
    email_message["From"] = sender_email
    email_message["To"] = receiver_email
    email_message["Subject"] = subject

    # Attach the body to the email
    email_message.attach(MIMEText(html, "html"))

    try:
        # Establish a secure connection with the SMTP server
        with smtplib.SMTP(smtp_host, smtp_port) as server:
            if os.getenv("SMTP_TLS", "True") != "False":
                server.starttls()

            # Login to your email account
            server.login(smtp_username, smtp_password)

            # Send the email
            server.send_message(email_message)

    except Exception as e:
        print_verbose("An error occurred while sending the email:" + str(e))


def hash_token(token: str):
    import hashlib

    # Hash the string using SHA-256
    hashed_token = hashlib.sha256(token.encode()).hexdigest()

    return hashed_token


def get_logging_payload(
    kwargs, response_obj, start_time, end_time, end_user_id: Optional[str]
):
    from litellm.proxy._types import LiteLLM_SpendLogs
    from pydantic import Json
    import uuid

    verbose_proxy_logger.debug(
        f"SpendTable: get_logging_payload - kwargs: {kwargs}\n\n"
    )

    if kwargs == None:
        kwargs = {}
    # standardize this function to be used across, s3, dynamoDB, langfuse logging
    litellm_params = kwargs.get("litellm_params", {})
    metadata = (
        litellm_params.get("metadata", {}) or {}
    )  # if litellm_params['metadata'] == None
    completion_start_time = kwargs.get("completion_start_time", end_time)
    call_type = kwargs.get("call_type")
    cache_hit = kwargs.get("cache_hit", False)
    usage = response_obj["usage"]
    if type(usage) == litellm.Usage:
        usage = dict(usage)
    id = response_obj.get("id", kwargs.get("litellm_call_id"))
    api_key = metadata.get("user_api_key", "")
    if api_key is not None and isinstance(api_key, str) and api_key.startswith("sk-"):
        # hash the api_key
        api_key = hash_token(api_key)

    _model_id = metadata.get("model_info", {}).get("id", "")
    _model_group = metadata.get("model_group", "")

    # clean up litellm metadata
    if isinstance(metadata, dict):
        clean_metadata = {}
        verbose_proxy_logger.debug(
            f"getting payload for SpendLogs, available keys in metadata: "
            + str(list(metadata.keys()))
        )
        for key in metadata:
            if key in [
                "headers",
                "endpoint",
                "model_group",
                "deployment",
                "model_info",
                "caching_groups",
                "previous_models",
            ]:
                continue
            else:
                clean_metadata[key] = metadata[key]

    if litellm.cache is not None:
        cache_key = litellm.cache.get_cache_key(**kwargs)
    else:
        cache_key = "Cache OFF"
    if cache_hit == True:
        import time

        id = f"{id}_cache_hit{time.time()}"  # SpendLogs does not allow duplicate request_id

    payload = {
        "request_id": id,
        "call_type": call_type,
        "api_key": api_key,
        "cache_hit": cache_hit,
        "startTime": start_time,
        "endTime": end_time,
        "completionStartTime": completion_start_time,
        "model": kwargs.get("model", ""),
        "user": kwargs.get("litellm_params", {})
        .get("metadata", {})
        .get("user_api_key_user_id", ""),
        "team_id": kwargs.get("litellm_params", {})
        .get("metadata", {})
        .get("user_api_key_team_id", ""),
        "metadata": clean_metadata,
        "cache_key": cache_key,
        "spend": kwargs.get("response_cost", 0),
        "total_tokens": usage.get("total_tokens", 0),
        "prompt_tokens": usage.get("prompt_tokens", 0),
        "completion_tokens": usage.get("completion_tokens", 0),
        "request_tags": metadata.get("tags", []),
        "end_user": end_user_id or "",
        "api_base": litellm_params.get("api_base", ""),
        "model_group": _model_group,
        "model_id": _model_id,
    }

    verbose_proxy_logger.debug("SpendTable: created payload - payload: %s\n\n", payload)
    json_fields = [
        field
        for field, field_type in LiteLLM_SpendLogs.__annotations__.items()
        if field_type == Json or field_type == Optional[Json]
    ]
    str_fields = [
        field
        for field, field_type in LiteLLM_SpendLogs.__annotations__.items()
        if field_type == str or field_type == Optional[str]
    ]
    datetime_fields = [
        field
        for field, field_type in LiteLLM_SpendLogs.__annotations__.items()
        if field_type == datetime
    ]

    for param in json_fields:
        if param in payload and type(payload[param]) != Json:
            if type(payload[param]) == litellm.ModelResponse:
                payload[param] = payload[param].model_dump_json()
            if type(payload[param]) == litellm.EmbeddingResponse:
                payload[param] = payload[param].model_dump_json()
            else:
                payload[param] = json.dumps(payload[param])

    for param in str_fields:
        if param in payload and type(payload[param]) != str:
            payload[param] = str(payload[param])

    return payload


def _duration_in_seconds(duration: str):
    match = re.match(r"(\d+)([smhd]?)", duration)
    if not match:
        raise ValueError("Invalid duration format")

    value, unit = match.groups()
    value = int(value)

    if unit == "s":
        return value
    elif unit == "m":
        return value * 60
    elif unit == "h":
        return value * 3600
    elif unit == "d":
        return value * 86400
    else:
        raise ValueError("Unsupported duration unit")


async def reset_budget(prisma_client: PrismaClient):
    """
    Gets all the non-expired keys for a db, which need spend to be reset

    Resets their spend

    Updates db
    """
    if prisma_client is not None:
        ### RESET KEY BUDGET ###
        now = datetime.utcnow()
        keys_to_reset = await prisma_client.get_data(
            table_name="key", query_type="find_all", expires=now, reset_at=now
        )

        if keys_to_reset is not None and len(keys_to_reset) > 0:
            for key in keys_to_reset:
                key.spend = 0.0
                duration_s = _duration_in_seconds(duration=key.budget_duration)
                key.budget_reset_at = now + timedelta(seconds=duration_s)

            await prisma_client.update_data(
                query_type="update_many", data_list=keys_to_reset, table_name="key"
            )

        ### RESET USER BUDGET ###
        now = datetime.utcnow()
        users_to_reset = await prisma_client.get_data(
            table_name="user", query_type="find_all", reset_at=now
        )

        if users_to_reset is not None and len(users_to_reset) > 0:
            for user in users_to_reset:
                user.spend = 0.0
                duration_s = _duration_in_seconds(duration=user.budget_duration)
                user.budget_reset_at = now + timedelta(seconds=duration_s)

            await prisma_client.update_data(
                query_type="update_many", data_list=users_to_reset, table_name="user"
            )


async def update_spend(
    prisma_client: PrismaClient,
    db_writer_client: Optional[HTTPHandler],
    proxy_logging_obj: ProxyLogging,
):
    """
    Batch write updates to db.

    Triggered every minute.

    Requires:
    user_id_list: dict,
    keys_list: list,
    team_list: list,
    spend_logs: list,
    """
    n_retry_times = 3
    ### UPDATE USER TABLE ###
    if len(prisma_client.user_list_transactons.keys()) > 0:
        for i in range(n_retry_times + 1):
            start_time = time.time()
            try:
                async with prisma_client.db.tx(
                    timeout=timedelta(seconds=60)
                ) as transaction:
                    async with transaction.batch_() as batcher:
                        for (
                            user_id,
                            response_cost,
                        ) in prisma_client.user_list_transactons.items():
                            batcher.litellm_usertable.update_many(
                                where={"user_id": user_id},
                                data={"spend": {"increment": response_cost}},
                            )
                prisma_client.user_list_transactons = (
                    {}
                )  # Clear the remaining transactions after processing all batches in the loop.
                break
            except httpx.ReadTimeout:
                if i >= n_retry_times:  # If we've reached the maximum number of retries
                    raise  # Re-raise the last exception
                # Optionally, sleep for a bit before retrying
                await asyncio.sleep(2**i)  # Exponential backoff
            except Exception as e:
                import traceback

                error_msg = (
                    f"LiteLLM Prisma Client Exception - update user spend: {str(e)}"
                )
                print_verbose(error_msg)
                error_traceback = error_msg + "\n" + traceback.format_exc()
                end_time = time.time()
                _duration = end_time - start_time
                asyncio.create_task(
                    proxy_logging_obj.failure_handler(
                        original_exception=e,
                        duration=_duration,
                        call_type="update_spend",
                        traceback_str=error_traceback,
                    )
                )
                raise e

    ### UPDATE END-USER TABLE ###
    verbose_proxy_logger.debug(
        "End-User Spend transactions: {}".format(
            len(prisma_client.end_user_list_transactons.keys())
        )
    )
    if len(prisma_client.end_user_list_transactons.keys()) > 0:
        for i in range(n_retry_times + 1):
            start_time = time.time()
            try:
                async with prisma_client.db.tx(
                    timeout=timedelta(seconds=60)
                ) as transaction:
                    async with transaction.batch_() as batcher:
                        for (
                            end_user_id,
                            response_cost,
                        ) in prisma_client.end_user_list_transactons.items():
                            max_end_user_budget = None
                            if litellm.max_end_user_budget is not None:
                                max_end_user_budget = litellm.max_end_user_budget
                            batcher.litellm_endusertable.upsert(
                                where={"user_id": end_user_id},
                                data={
                                    "create": {
                                        "user_id": end_user_id,
                                        "spend": response_cost,
                                        "blocked": False,
                                    },
                                    "update": {"spend": {"increment": response_cost}},
                                },
                            )

                prisma_client.end_user_list_transactons = (
                    {}
                )  # Clear the remaining transactions after processing all batches in the loop.
                break
            except httpx.ReadTimeout:
                if i >= n_retry_times:  # If we've reached the maximum number of retries
                    raise  # Re-raise the last exception
                # Optionally, sleep for a bit before retrying
                await asyncio.sleep(2**i)  # Exponential backoff
            except Exception as e:
                import traceback

                error_msg = (
                    f"LiteLLM Prisma Client Exception - update end-user spend: {str(e)}"
                )
                print_verbose(error_msg)
                error_traceback = error_msg + "\n" + traceback.format_exc()
                end_time = time.time()
                _duration = end_time - start_time
                asyncio.create_task(
                    proxy_logging_obj.failure_handler(
                        original_exception=e,
                        duration=_duration,
                        call_type="update_spend",
                        traceback_str=error_traceback,
                    )
                )
                raise e

    ### UPDATE KEY TABLE ###
    verbose_proxy_logger.debug(
        "KEY Spend transactions: {}".format(
            len(prisma_client.key_list_transactons.keys())
        )
    )
    if len(prisma_client.key_list_transactons.keys()) > 0:
        for i in range(n_retry_times + 1):
            start_time = time.time()
            try:
                async with prisma_client.db.tx(
                    timeout=timedelta(seconds=60)
                ) as transaction:
                    async with transaction.batch_() as batcher:
                        for (
                            token,
                            response_cost,
                        ) in prisma_client.key_list_transactons.items():
                            batcher.litellm_verificationtoken.update_many(  # 'update_many' prevents error from being raised if no row exists
                                where={"token": token},
                                data={"spend": {"increment": response_cost}},
                            )
                prisma_client.key_list_transactons = (
                    {}
                )  # Clear the remaining transactions after processing all batches in the loop.
                break
            except httpx.ReadTimeout:
                if i >= n_retry_times:  # If we've reached the maximum number of retries
                    raise  # Re-raise the last exception
                # Optionally, sleep for a bit before retrying
                await asyncio.sleep(2**i)  # Exponential backoff
            except Exception as e:
                import traceback

                error_msg = (
                    f"LiteLLM Prisma Client Exception - update key spend: {str(e)}"
                )
                print_verbose(error_msg)
                error_traceback = error_msg + "\n" + traceback.format_exc()
                end_time = time.time()
                _duration = end_time - start_time
                asyncio.create_task(
                    proxy_logging_obj.failure_handler(
                        original_exception=e,
                        duration=_duration,
                        call_type="update_spend",
                        traceback_str=error_traceback,
                    )
                )
                raise e

    ### UPDATE TEAM TABLE ###
    verbose_proxy_logger.debug(
        "Team Spend transactions: {}".format(
            len(prisma_client.team_list_transactons.keys())
        )
    )
    if len(prisma_client.team_list_transactons.keys()) > 0:
        for i in range(n_retry_times + 1):
            start_time = time.time()
            try:
                async with prisma_client.db.tx(
                    timeout=timedelta(seconds=60)
                ) as transaction:
                    async with transaction.batch_() as batcher:
                        for (
                            team_id,
                            response_cost,
                        ) in prisma_client.team_list_transactons.items():
                            verbose_proxy_logger.debug(
                                "Updating spend for team id={} by {}".format(
                                    team_id, response_cost
                                )
                            )
                            batcher.litellm_teamtable.update_many(  # 'update_many' prevents error from being raised if no row exists
                                where={"team_id": team_id},
                                data={"spend": {"increment": response_cost}},
                            )
                prisma_client.team_list_transactons = (
                    {}
                )  # Clear the remaining transactions after processing all batches in the loop.
                break
            except httpx.ReadTimeout:
                if i >= n_retry_times:  # If we've reached the maximum number of retries
                    raise  # Re-raise the last exception
                # Optionally, sleep for a bit before retrying
                await asyncio.sleep(2**i)  # Exponential backoff
            except Exception as e:
                import traceback

                error_msg = (
                    f"LiteLLM Prisma Client Exception - update team spend: {str(e)}"
                )
                print_verbose(error_msg)
                error_traceback = error_msg + "\n" + traceback.format_exc()
                end_time = time.time()
                _duration = end_time - start_time
                asyncio.create_task(
                    proxy_logging_obj.failure_handler(
                        original_exception=e,
                        duration=_duration,
                        call_type="update_spend",
                        traceback_str=error_traceback,
                    )
                )
                raise e

    ### UPDATE TEAM Membership TABLE with spend ###
    if len(prisma_client.team_member_list_transactons.keys()) > 0:
        for i in range(n_retry_times + 1):
            start_time = time.time()
            try:
                async with prisma_client.db.tx(
                    timeout=timedelta(seconds=60)
                ) as transaction:
                    async with transaction.batch_() as batcher:
                        for (
                            key,
                            response_cost,
                        ) in prisma_client.team_member_list_transactons.items():
                            # key is "team_id::<value>::user_id::<value>"
                            team_id = key.split("::")[1]
                            user_id = key.split("::")[3]

                            batcher.litellm_teammembership.update_many(  # 'update_many' prevents error from being raised if no row exists
                                where={"team_id": team_id, "user_id": user_id},
                                data={"spend": {"increment": response_cost}},
                            )
                prisma_client.team_member_list_transactons = (
                    {}
                )  # Clear the remaining transactions after processing all batches in the loop.
                break
            except httpx.ReadTimeout:
                if i >= n_retry_times:  # If we've reached the maximum number of retries
                    raise  # Re-raise the last exception
                # Optionally, sleep for a bit before retrying
                await asyncio.sleep(2**i)  # Exponential backoff
            except Exception as e:
                import traceback

                error_msg = (
                    f"LiteLLM Prisma Client Exception - update team spend: {str(e)}"
                )
                print_verbose(error_msg)
                error_traceback = error_msg + "\n" + traceback.format_exc()
                end_time = time.time()
                _duration = end_time - start_time
                asyncio.create_task(
                    proxy_logging_obj.failure_handler(
                        original_exception=e,
                        duration=_duration,
                        call_type="update_spend",
                        traceback_str=error_traceback,
                    )
                )
                raise e

    ### UPDATE ORG TABLE ###
    if len(prisma_client.org_list_transactons.keys()) > 0:
        for i in range(n_retry_times + 1):
            start_time = time.time()
            try:
                async with prisma_client.db.tx(
                    timeout=timedelta(seconds=60)
                ) as transaction:
                    async with transaction.batch_() as batcher:
                        for (
                            org_id,
                            response_cost,
                        ) in prisma_client.org_list_transactons.items():
                            batcher.litellm_organizationtable.update_many(  # 'update_many' prevents error from being raised if no row exists
                                where={"organization_id": org_id},
                                data={"spend": {"increment": response_cost}},
                            )
                prisma_client.org_list_transactons = (
                    {}
                )  # Clear the remaining transactions after processing all batches in the loop.
                break
            except httpx.ReadTimeout:
                if i >= n_retry_times:  # If we've reached the maximum number of retries
                    raise  # Re-raise the last exception
                # Optionally, sleep for a bit before retrying
                await asyncio.sleep(2**i)  # Exponential backoff
            except Exception as e:
                import traceback

                error_msg = (
                    f"LiteLLM Prisma Client Exception - update org spend: {str(e)}"
                )
                print_verbose(error_msg)
                error_traceback = error_msg + "\n" + traceback.format_exc()
                end_time = time.time()
                _duration = end_time - start_time
                asyncio.create_task(
                    proxy_logging_obj.failure_handler(
                        original_exception=e,
                        duration=_duration,
                        call_type="update_spend",
                        traceback_str=error_traceback,
                    )
                )
                raise e

    ### UPDATE SPEND LOGS ###
    verbose_proxy_logger.debug(
        "Spend Logs transactions: {}".format(len(prisma_client.spend_log_transactions))
    )

    BATCH_SIZE = 100  # Preferred size of each batch to write to the database
    MAX_LOGS_PER_INTERVAL = 1000  # Maximum number of logs to flush in a single interval

    if len(prisma_client.spend_log_transactions) > 0:
        for _ in range(n_retry_times + 1):
            start_time = time.time()
            try:
                base_url = os.getenv("SPEND_LOGS_URL", None)
                ## WRITE TO SEPARATE SERVER ##
                if (
                    len(prisma_client.spend_log_transactions) > 0
                    and base_url is not None
                    and db_writer_client is not None
                ):
                    if not base_url.endswith("/"):
                        base_url += "/"
                    verbose_proxy_logger.debug("base_url: {}".format(base_url))
                    response = await db_writer_client.post(
                        url=base_url + "spend/update",
                        data=json.dumps(prisma_client.spend_log_transactions),  # type: ignore
                        headers={"Content-Type": "application/json"},
                    )
                    if response.status_code == 200:
                        prisma_client.spend_log_transactions = []
                else:  ## (default) WRITE TO DB ##
                    logs_to_process = prisma_client.spend_log_transactions[
                        :MAX_LOGS_PER_INTERVAL
                    ]
                    for i in range(0, len(logs_to_process), BATCH_SIZE):
                        # Create sublist for current batch, ensuring it doesn't exceed the BATCH_SIZE
                        batch = logs_to_process[i : i + BATCH_SIZE]

                        # Convert datetime strings to Date objects
                        batch_with_dates = [
                            prisma_client.jsonify_object(
                                {
                                    **entry,
                                }
                            )
                            for entry in batch
                        ]

                        await prisma_client.db.litellm_spendlogs.create_many(
                            data=batch_with_dates, skip_duplicates=True  # type: ignore
                        )

                        verbose_proxy_logger.debug(
                            f"Flushed {len(batch)} logs to the DB."
                        )
                    # Remove the processed logs from spend_logs
                    prisma_client.spend_log_transactions = (
                        prisma_client.spend_log_transactions[len(logs_to_process) :]
                    )

                    verbose_proxy_logger.debug(
                        f"{len(logs_to_process)} logs processed. Remaining in queue: {len(prisma_client.spend_log_transactions)}"
                    )
                break
            except httpx.ReadTimeout:
                if i >= n_retry_times:  # If we've reached the maximum number of retries
                    raise  # Re-raise the last exception
                # Optionally, sleep for a bit before retrying
                await asyncio.sleep(2**i)  # Exponential backoff
            except Exception as e:
                import traceback

                error_msg = (
                    f"LiteLLM Prisma Client Exception - update spend logs: {str(e)}"
                )
                print_verbose(error_msg)
                error_traceback = error_msg + "\n" + traceback.format_exc()
                end_time = time.time()
                _duration = end_time - start_time
                asyncio.create_task(
                    proxy_logging_obj.failure_handler(
                        original_exception=e,
                        duration=_duration,
                        call_type="update_spend",
                        traceback_str=error_traceback,
                    )
                )
                raise e


async def _read_request_body(request):
    """
    Asynchronous function to read the request body and parse it as JSON or literal data.

    Parameters:
    - request: The request object to read the body from

    Returns:
    - dict: Parsed request data as a dictionary
    """
    import ast, json

    try:
        request_data = {}
        if request is None:
            return request_data
        body = await request.body()

        if body == b"" or body is None:
            return request_data
        body_str = body.decode()
        try:
            request_data = ast.literal_eval(body_str)
        except:
            request_data = json.loads(body_str)
        return request_data
    except:
        return {}


def _is_projected_spend_over_limit(
    current_spend: float, soft_budget_limit: Optional[float]
):
    from datetime import date

    if soft_budget_limit is None:
        # If there's no limit, we can't exceed it.
        return False

    today = date.today()

    # Finding the first day of the next month, then subtracting one day to get the end of the current month.
    if today.month == 12:  # December edge case
        end_month = date(today.year + 1, 1, 1) - timedelta(days=1)
    else:
        end_month = date(today.year, today.month + 1, 1) - timedelta(days=1)

    remaining_days = (end_month - today).days

    # Check for the start of the month to avoid division by zero
    if today.day == 1:
        daily_spend_estimate = current_spend
    else:
        daily_spend_estimate = current_spend / (today.day - 1)

    # Total projected spend for the month
    projected_spend = current_spend + (daily_spend_estimate * remaining_days)

    if projected_spend > soft_budget_limit:
        print_verbose("Projected spend exceeds soft budget limit!")
        return True
    return False


def _get_projected_spend_over_limit(
    current_spend: float, soft_budget_limit: Optional[float]
) -> Optional[tuple]:
    import datetime

    if soft_budget_limit is None:
        return None

    today = datetime.date.today()
    end_month = datetime.date(today.year, today.month + 1, 1) - datetime.timedelta(
        days=1
    )
    remaining_days = (end_month - today).days

    daily_spend = current_spend / (
        today.day - 1
    )  # assuming the current spend till today (not including today)
    projected_spend = daily_spend * remaining_days

    if projected_spend > soft_budget_limit:
        approx_days = soft_budget_limit / daily_spend
        limit_exceed_date = today + datetime.timedelta(days=approx_days)

        # return the projected spend and the date it will exceeded
        return projected_spend, limit_exceed_date

    return None


def _is_valid_team_configs(team_id=None, team_config=None, request_data=None):
    if team_id is None or team_config is None or request_data is None:
        return
    # check if valid model called for team
    if "models" in team_config:
        valid_models = team_config.pop("models")
        model_in_request = request_data["model"]
        if model_in_request not in valid_models:
            raise Exception(
                f"Invalid model for team {team_id}: {model_in_request}.  Valid models for team are: {valid_models}\n"
            )
    return


def _is_user_proxy_admin(user_id_information: Optional[list]):
    if user_id_information is None:
        return False

    if len(user_id_information) == 0 or user_id_information[0] is None:
        return False

    _user = user_id_information[0]
    if (
        _user.get("user_role", None) is not None
        and _user.get("user_role") == "proxy_admin"
    ):
        return True

    # if user_id_information contains litellm-proxy-budget
    # get first user_id that is not litellm-proxy-budget
    for user in user_id_information:
        if user.get("user_id") != "litellm-proxy-budget":
            _user = user
            break

    if (
        _user.get("user_role", None) is not None
        and _user.get("user_role") == "proxy_admin"
    ):
        return True

    return False


def encrypt_value(value: str, master_key: str):
    import hashlib
    import nacl.secret
    import nacl.utils

    # get 32 byte master key #
    hash_object = hashlib.sha256(master_key.encode())
    hash_bytes = hash_object.digest()

    # initialize secret box #
    box = nacl.secret.SecretBox(hash_bytes)

    # encode message #
    value_bytes = value.encode("utf-8")

    encrypted = box.encrypt(value_bytes)

    return encrypted


def decrypt_value(value: bytes, master_key: str) -> str:
    import hashlib
    import nacl.secret
    import nacl.utils

    # get 32 byte master key #
    hash_object = hashlib.sha256(master_key.encode())
    hash_bytes = hash_object.digest()

    # initialize secret box #
    box = nacl.secret.SecretBox(hash_bytes)

    # Convert the bytes object to a string
    plaintext = box.decrypt(value)

    plaintext = plaintext.decode("utf-8")  # type: ignore
    return plaintext  # type: ignore


# LiteLLM Admin UI - Non SSO Login
html_form = """
<!DOCTYPE html>
<html>
<head>
    <title>LiteLLM Login</title>
    <style>
        body {
            font-family: Arial, sans-serif;
            background-color: #f4f4f4;
            margin: 0;
            padding: 0;
            display: flex;
            justify-content: center;
            align-items: center;
            height: 100vh;
        }

        form {
            background-color: #fff;
            padding: 20px;
            border-radius: 8px;
            box-shadow: 0 0 10px rgba(0, 0, 0, 0.1);
        }

        label {
            display: block;
            margin-bottom: 8px;
        }

        input {
            width: 100%;
            padding: 8px;
            margin-bottom: 16px;
            box-sizing: border-box;
            border: 1px solid #ccc;
            border-radius: 4px;
        }

        input[type="submit"] {
            background-color: #4caf50;
            color: #fff;
            cursor: pointer;
        }

        input[type="submit"]:hover {
            background-color: #45a049;
        }
    </style>
</head>
<body>
    <form action="/login" method="post">
        <h2>LiteLLM Login</h2>

        <p>By default Username is "admin" and Password is your set LiteLLM Proxy `MASTER_KEY`</p>
        <p>If you need to set UI credentials / SSO docs here: <a href="https://docs.litellm.ai/docs/proxy/ui" target="_blank">https://docs.litellm.ai/docs/proxy/ui</a></p>
        <br>
        <label for="username">Username:</label>
        <input type="text" id="username" name="username" required>
        <label for="password">Password:</label>
        <input type="password" id="password" name="password" required>
        <input type="submit" value="Submit">
    </form>
</body>
</html>
"""


missing_keys_html_form = """
    <!DOCTYPE html>
    <html lang="en">
    <head>
        <meta charset="UTF-8">
        <meta name="viewport" content="width=device-width, initial-scale=1.0">
        <style>
            body {
                font-family: Arial, sans-serif;
                background-color: #f4f4f9;
                color: #333;
                margin: 20px;
                line-height: 1.6;
            }
            .container {
                max-width: 600px;
                margin: auto;
                padding: 20px;
                background: #fff;
                border: 1px solid #ddd;
                border-radius: 5px;
                box-shadow: 0 0 10px rgba(0, 0, 0, 0.1);
            }
            h1 {
                font-size: 24px;
                margin-bottom: 20px;
            }
            pre {
                background: #f8f8f8;
                padding: 10px;
                border: 1px solid #ccc;
                border-radius: 4px;
                overflow-x: auto;
                font-size: 14px;
            }
            .env-var {
                font-weight: normal;
            }
            .comment {
                font-weight: normal;
                color: #777;
            }
        </style>
        <title>Environment Setup Instructions</title>
    </head>
    <body>
        <div class="container">
            <h1>Environment Setup Instructions</h1>
            <p>Please add the following configurations to your environment variables:</p>
            <pre>
<span class="env-var">LITELLM_MASTER_KEY="sk-1234"</span> <span class="comment"># make this unique. must start with `sk-`.</span>
<span class="env-var">DATABASE_URL="postgres://..."</span> <span class="comment"># Need a postgres database? (Check out Supabase, Neon, etc)</span>

<span class="comment">## OPTIONAL ##</span>
<span class="env-var">PORT=4000</span> <span class="comment"># DO THIS FOR RENDER/RAILWAY</span>
<span class="env-var">STORE_MODEL_IN_DB="True"</span> <span class="comment"># Allow storing models in db</span>
            </pre>
        </div>
    </body>
    </html>
    """<|MERGE_RESOLUTION|>--- conflicted
+++ resolved
@@ -12,11 +12,8 @@
     LiteLLM_TeamTable,
     Member,
     CallInfo,
-<<<<<<< HEAD
     WebhookEvent,
-=======
     AlertType,
->>>>>>> ae787645
 )
 from litellm.caching import DualCache, RedisCache
 from litellm.router import Deployment, ModelInfo, LiteLLM_Params
