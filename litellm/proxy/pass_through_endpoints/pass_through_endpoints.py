import ast
import asyncio
import json
from base64 import b64encode
from datetime import datetime
<<<<<<< HEAD
from typing import List, Optional, Union, Dict
from urllib.parse import urlencode, parse_qs
=======
from typing import List, Optional
from urllib.parse import urlparse
>>>>>>> 9610c844

import httpx
from fastapi import APIRouter, Depends, HTTPException, Request, Response, status
from fastapi.responses import StreamingResponse

import litellm
from litellm._logging import verbose_proxy_logger
from litellm.integrations.custom_logger import CustomLogger
from litellm.llms.custom_httpx.http_handler import get_async_httpx_client
from litellm.proxy._types import (
    ConfigFieldInfo,
    ConfigFieldUpdate,
    PassThroughEndpointResponse,
    PassThroughGenericEndpoint,
    ProxyException,
    UserAPIKeyAuth,
)
from litellm.proxy.auth.user_api_key_auth import user_api_key_auth
from litellm.proxy.common_utils.http_parsing_utils import _read_request_body
from litellm.secret_managers.main import get_secret_str
from litellm.types.llms.custom_http import httpxSpecialProvider
from litellm.types.utils import StandardLoggingUserAPIKeyMetadata

from .streaming_handler import PassThroughStreamingHandler
from .success_handler import PassThroughEndpointLogging
from .types import EndpointType, PassthroughStandardLoggingPayload

router = APIRouter()

pass_through_endpoint_logging = PassThroughEndpointLogging()


def get_response_body(response: httpx.Response) -> Optional[dict]:
    try:
        return response.json()
    except Exception:
        return None


async def set_env_variables_in_header(custom_headers: Optional[dict]) -> Optional[dict]:
    """
    checks if any headers on config.yaml are defined as os.environ/COHERE_API_KEY etc

    only runs for headers defined on config.yaml

    example header can be

    {"Authorization": "bearer os.environ/COHERE_API_KEY"}
    """
    if custom_headers is None:
        return None
    headers = {}
    for key, value in custom_headers.items():
        # langfuse Api requires base64 encoded headers - it's simpleer to just ask litellm users to set their langfuse public and secret keys
        # we can then get the b64 encoded keys here
        if key == "LANGFUSE_PUBLIC_KEY" or key == "LANGFUSE_SECRET_KEY":
            # langfuse requires b64 encoded headers - we construct that here
            _langfuse_public_key = custom_headers["LANGFUSE_PUBLIC_KEY"]
            _langfuse_secret_key = custom_headers["LANGFUSE_SECRET_KEY"]
            if isinstance(
                _langfuse_public_key, str
            ) and _langfuse_public_key.startswith("os.environ/"):
                _langfuse_public_key = get_secret_str(_langfuse_public_key)
            if isinstance(
                _langfuse_secret_key, str
            ) and _langfuse_secret_key.startswith("os.environ/"):
                _langfuse_secret_key = get_secret_str(_langfuse_secret_key)
            headers["Authorization"] = "Basic " + b64encode(
                f"{_langfuse_public_key}:{_langfuse_secret_key}".encode("utf-8")
            ).decode("ascii")
        else:
            # for all other headers
            headers[key] = value
            if isinstance(value, str) and "os.environ/" in value:
                verbose_proxy_logger.debug(
                    "pass through endpoint - looking up 'os.environ/' variable"
                )
                # get string section that is os.environ/
                start_index = value.find("os.environ/")
                _variable_name = value[start_index:]

                verbose_proxy_logger.debug(
                    "pass through endpoint - getting secret for variable name: %s",
                    _variable_name,
                )
                _secret_value = get_secret_str(_variable_name)
                if _secret_value is not None:
                    new_value = value.replace(_variable_name, _secret_value)
                    headers[key] = new_value
    return headers


async def chat_completion_pass_through_endpoint(  # noqa: PLR0915
    fastapi_response: Response,
    request: Request,
    adapter_id: str,
    user_api_key_dict: UserAPIKeyAuth,
):
    from litellm.proxy.proxy_server import (
        add_litellm_data_to_request,
        general_settings,
        get_custom_headers,
        llm_router,
        proxy_config,
        proxy_logging_obj,
        user_api_base,
        user_max_tokens,
        user_model,
        user_request_timeout,
        user_temperature,
        version,
    )

    data = {}
    try:
        body = await request.body()
        body_str = body.decode()
        try:
            data = ast.literal_eval(body_str)
        except Exception:
            data = json.loads(body_str)

        data["adapter_id"] = adapter_id

        verbose_proxy_logger.debug(
            "Request received by LiteLLM:\n{}".format(json.dumps(data, indent=4)),
        )
        data["model"] = (
            general_settings.get("completion_model", None)  # server default
            or user_model  # model name passed via cli args
            or data.get("model", None)  # default passed in http request
        )
        if user_model:
            data["model"] = user_model

        data = await add_litellm_data_to_request(
            data=data,  # type: ignore
            request=request,
            general_settings=general_settings,
            user_api_key_dict=user_api_key_dict,
            version=version,
            proxy_config=proxy_config,
        )

        # override with user settings, these are params passed via cli
        if user_temperature:
            data["temperature"] = user_temperature
        if user_request_timeout:
            data["request_timeout"] = user_request_timeout
        if user_max_tokens:
            data["max_tokens"] = user_max_tokens
        if user_api_base:
            data["api_base"] = user_api_base

        ### MODEL ALIAS MAPPING ###
        # check if model name in model alias map
        # get the actual model name
        if data["model"] in litellm.model_alias_map:
            data["model"] = litellm.model_alias_map[data["model"]]

        ### CALL HOOKS ### - modify incoming data before calling the model
        data = await proxy_logging_obj.pre_call_hook(  # type: ignore
            user_api_key_dict=user_api_key_dict, data=data, call_type="text_completion"
        )

        ### ROUTE THE REQUESTs ###
        router_model_names = llm_router.model_names if llm_router is not None else []
        # skip router if user passed their key
        if "api_key" in data:
            llm_response = asyncio.create_task(litellm.aadapter_completion(**data))
        elif (
            llm_router is not None and data["model"] in router_model_names
        ):  # model in router model list
            llm_response = asyncio.create_task(llm_router.aadapter_completion(**data))
        elif (
            llm_router is not None
            and llm_router.model_group_alias is not None
            and data["model"] in llm_router.model_group_alias
        ):  # model set in model_group_alias
            llm_response = asyncio.create_task(llm_router.aadapter_completion(**data))
        elif (
            llm_router is not None and data["model"] in llm_router.deployment_names
        ):  # model in router deployments, calling a specific deployment on the router
            llm_response = asyncio.create_task(
                llm_router.aadapter_completion(**data, specific_deployment=True)
            )
        elif (
            llm_router is not None and data["model"] in llm_router.get_model_ids()
        ):  # model in router model list
            llm_response = asyncio.create_task(llm_router.aadapter_completion(**data))
        elif (
            llm_router is not None
            and data["model"] not in router_model_names
            and llm_router.default_deployment is not None
        ):  # model in router deployments, calling a specific deployment on the router
            llm_response = asyncio.create_task(llm_router.aadapter_completion(**data))
        elif user_model is not None:  # `litellm --model <your-model-name>`
            llm_response = asyncio.create_task(litellm.aadapter_completion(**data))
        else:
            raise HTTPException(
                status_code=status.HTTP_400_BAD_REQUEST,
                detail={
                    "error": "completion: Invalid model name passed in model="
                    + data.get("model", "")
                },
            )

        # Await the llm_response task
        response = await llm_response

        hidden_params = getattr(response, "_hidden_params", {}) or {}
        model_id = hidden_params.get("model_id", None) or ""
        cache_key = hidden_params.get("cache_key", None) or ""
        api_base = hidden_params.get("api_base", None) or ""
        response_cost = hidden_params.get("response_cost", None) or ""

        ### ALERTING ###
        asyncio.create_task(
            proxy_logging_obj.update_request_status(
                litellm_call_id=data.get("litellm_call_id", ""), status="success"
            )
        )

        verbose_proxy_logger.debug("final response: %s", response)

        fastapi_response.headers.update(
            get_custom_headers(
                user_api_key_dict=user_api_key_dict,
                model_id=model_id,
                cache_key=cache_key,
                api_base=api_base,
                version=version,
                response_cost=response_cost,
            )
        )

        verbose_proxy_logger.info("\nResponse from Litellm:\n{}".format(response))
        return response
    except Exception as e:
        await proxy_logging_obj.post_call_failure_hook(
            user_api_key_dict=user_api_key_dict, original_exception=e, request_data=data
        )
        verbose_proxy_logger.exception(
            "litellm.proxy.proxy_server.completion(): Exception occured - {}".format(
                str(e)
            )
        )
        error_msg = f"{str(e)}"
        raise ProxyException(
            message=getattr(e, "message", error_msg),
            type=getattr(e, "type", "None"),
            param=getattr(e, "param", "None"),
            code=getattr(e, "status_code", 500),
        )


<<<<<<< HEAD
def forward_headers_from_request(
    request: Request,
    headers: dict,
    forward_headers: Optional[bool] = False,
):
    """
    Helper to forward headers from original request
    """
    if forward_headers is True:
        request_headers = dict(request.headers)

        # Header We Should NOT forward
        request_headers.pop("content-length", None)
        request_headers.pop("host", None)

        # Combine request headers with custom headers
        headers = {**request_headers, **headers}
    return headers


def get_response_headers(
    headers: httpx.Headers, litellm_call_id: Optional[str] = None
) -> dict:
    excluded_headers = {"transfer-encoding", "content-encoding"}

    return_headers = {
        key: value
        for key, value in headers.items()
        if key.lower() not in excluded_headers
    }
    if litellm_call_id:
        return_headers["x-litellm-call-id"] = litellm_call_id

    return return_headers


def get_merged_query_parameters(
    existing_url: httpx.URL, request_query_params: Dict[str, Union[str, list]]
) -> Dict[str, Union[str, List[str]]]:
    # Get the existing query params from the target URL
    existing_query_string = existing_url.query.decode("utf-8")
    existing_query_params = parse_qs(existing_query_string)

    # parse_qs returns a dict where each value is a list, so let's flatten it
    existing_query_params = {
        k: v[0] if len(v) == 1 else v for k, v in existing_query_params.items()
    }

    # Merge the query params, giving priority to the existing ones
    return {**request_query_params, **existing_query_params}


def get_endpoint_type(url: str) -> EndpointType:
    if ("generateContent") in url or ("streamGenerateContent") in url:
        return EndpointType.VERTEX_AI
    elif ("api.anthropic.com") in url:
        return EndpointType.ANTHROPIC
    return EndpointType.GENERIC
=======
class HttpPassThroughEndpointHelpers:
    @staticmethod
    def forward_headers_from_request(
        request: Request,
        headers: dict,
        forward_headers: Optional[bool] = False,
    ):
        """
        Helper to forward headers from original request
        """
        if forward_headers is True:
            request_headers = dict(request.headers)

            # Header We Should NOT forward
            request_headers.pop("content-length", None)
            request_headers.pop("host", None)

            # Combine request headers with custom headers
            headers = {**request_headers, **headers}
        return headers

    @staticmethod
    def get_response_headers(
        headers: httpx.Headers, litellm_call_id: Optional[str] = None
    ) -> dict:
        excluded_headers = {"transfer-encoding", "content-encoding"}

        return_headers = {
            key: value
            for key, value in headers.items()
            if key.lower() not in excluded_headers
        }
        if litellm_call_id:
            return_headers["x-litellm-call-id"] = litellm_call_id

        return return_headers

    @staticmethod
    def get_endpoint_type(url: str) -> EndpointType:
        parsed_url = urlparse(url)
        if ("generateContent") in url or ("streamGenerateContent") in url:
            return EndpointType.VERTEX_AI
        elif parsed_url.hostname == "api.anthropic.com":
            return EndpointType.ANTHROPIC
        return EndpointType.GENERIC

    @staticmethod
    async def _make_non_streaming_http_request(
        request: Request,
        async_client: httpx.AsyncClient,
        url: str,
        headers: dict,
        requested_query_params: Optional[dict] = None,
        custom_body: Optional[dict] = None,
    ) -> httpx.Response:
        """
        Make a non-streaming HTTP request

        If request is GET, don't include a JSON body
        """
        if request.method == "GET":
            response = await async_client.request(
                method=request.method,
                url=url,
                headers=headers,
                params=requested_query_params,
            )
        else:
            response = await async_client.request(
                method=request.method,
                url=url,
                headers=headers,
                params=requested_query_params,
                json=custom_body,
            )
        return response
>>>>>>> 9610c844


async def pass_through_request(  # noqa: PLR0915
    request: Request,
    target: str,
    custom_headers: dict,
    user_api_key_dict: UserAPIKeyAuth,
    custom_body: Optional[dict] = None,
    forward_headers: Optional[bool] = False,
    merge_query_params: Optional[bool] = False,
    query_params: Optional[dict] = None,
    stream: Optional[bool] = None,
):
    try:
        import uuid

        from litellm.litellm_core_utils.litellm_logging import Logging
        from litellm.proxy.proxy_server import proxy_logging_obj

        url = httpx.URL(target)
        headers = custom_headers
        headers = HttpPassThroughEndpointHelpers.forward_headers_from_request(
            request=request, headers=headers, forward_headers=forward_headers
        )

<<<<<<< HEAD
        if merge_query_params:

            # Create a new URL with the merged query params
            url = url.copy_with(
                query=urlencode(
                    get_merged_query_parameters(
                        existing_url=url,
                        request_query_params=dict(request.query_params),
                    )
                ).encode("ascii")
            )

        endpoint_type: EndpointType = get_endpoint_type(str(url))
=======
        endpoint_type: EndpointType = HttpPassThroughEndpointHelpers.get_endpoint_type(
            str(url)
        )
>>>>>>> 9610c844

        _parsed_body = None
        if custom_body:
            _parsed_body = custom_body
        else:
            _parsed_body = await _read_request_body(request)
        verbose_proxy_logger.debug(
            "Pass through endpoint sending request to \nURL {}\nheaders: {}\nbody: {}\n".format(
                url, headers, _parsed_body
            )
        )

        ### CALL HOOKS ### - modify incoming data / reject request before calling the model
        _parsed_body = await proxy_logging_obj.pre_call_hook(
            user_api_key_dict=user_api_key_dict,
            data=_parsed_body,
            call_type="pass_through_endpoint",
        )
        async_client_obj = get_async_httpx_client(
            llm_provider=httpxSpecialProvider.PassThroughEndpoint,
            params={"timeout": 600},
        )
        async_client = async_client_obj.client

        litellm_call_id = str(uuid.uuid4())

        # create logging object
        start_time = datetime.now()
        logging_obj = Logging(
            model="unknown",
            messages=[{"role": "user", "content": json.dumps(_parsed_body)}],
            stream=False,
            call_type="pass_through_endpoint",
            start_time=start_time,
            litellm_call_id=litellm_call_id,
            function_id="1245",
        )
        passthrough_logging_payload = PassthroughStandardLoggingPayload(
            url=str(url),
            request_body=_parsed_body,
        )
        kwargs = _init_kwargs_for_pass_through_endpoint(
            user_api_key_dict=user_api_key_dict,
            _parsed_body=_parsed_body,
            passthrough_logging_payload=passthrough_logging_payload,
            litellm_call_id=litellm_call_id,
            request=request,
        )
        # done for supporting 'parallel_request_limiter.py' with pass-through endpoints
        logging_obj.update_environment_variables(
            model="unknown",
            user="unknown",
            optional_params={},
            litellm_params=kwargs["litellm_params"],
            call_type="pass_through_endpoint",
        )
        logging_obj.model_call_details["litellm_call_id"] = litellm_call_id

        # combine url with query params for logging

        requested_query_params: Optional[dict] = (
            query_params or request.query_params.__dict__
        )
        if requested_query_params == request.query_params.__dict__:
            requested_query_params = None

        requested_query_params_str = None
        if requested_query_params:
            requested_query_params_str = "&".join(
                f"{k}={v}" for k, v in requested_query_params.items()
            )

        logging_url = str(url)
        if requested_query_params_str:
            if "?" in str(url):
                logging_url = str(url) + "&" + requested_query_params_str
            else:
                logging_url = str(url) + "?" + requested_query_params_str

        logging_obj.pre_call(
            input=[{"role": "user", "content": json.dumps(_parsed_body)}],
            api_key="",
            additional_args={
                "complete_input_dict": _parsed_body,
                "api_base": str(logging_url),
                "headers": headers,
            },
        )
        if stream:
            req = async_client.build_request(
                "POST",
                url,
                json=_parsed_body,
                params=requested_query_params,
                headers=headers,
            )

            response = await async_client.send(req, stream=stream)

            try:
                response.raise_for_status()
            except httpx.HTTPStatusError as e:
                raise HTTPException(
                    status_code=e.response.status_code, detail=await e.response.aread()
                )

            return StreamingResponse(
                PassThroughStreamingHandler.chunk_processor(
                    response=response,
                    request_body=_parsed_body,
                    litellm_logging_obj=logging_obj,
                    endpoint_type=endpoint_type,
                    start_time=start_time,
                    passthrough_success_handler_obj=pass_through_endpoint_logging,
                    url_route=str(url),
                ),
                headers=HttpPassThroughEndpointHelpers.get_response_headers(
                    headers=response.headers,
                    litellm_call_id=litellm_call_id,
                ),
                status_code=response.status_code,
            )

        verbose_proxy_logger.debug("request method: {}".format(request.method))
        verbose_proxy_logger.debug("request url: {}".format(url))
        verbose_proxy_logger.debug("request headers: {}".format(headers))
        verbose_proxy_logger.debug(
            "requested_query_params={}".format(requested_query_params)
        )
        verbose_proxy_logger.debug("request body: {}".format(_parsed_body))

        if request.method == "GET":
            response = await async_client.request(
                method=request.method,
                url=url,
                headers=headers,
                params=requested_query_params,
            )
        else:
            response = await async_client.request(
                method=request.method,
                url=url,
                headers=headers,
                params=requested_query_params,
                json=_parsed_body,
            )

        verbose_proxy_logger.debug("response.headers= %s", response.headers)

        if _is_streaming_response(response) is True:
            try:
                response.raise_for_status()
            except httpx.HTTPStatusError as e:
                raise HTTPException(
                    status_code=e.response.status_code, detail=await e.response.aread()
                )

            return StreamingResponse(
                PassThroughStreamingHandler.chunk_processor(
                    response=response,
                    request_body=_parsed_body,
                    litellm_logging_obj=logging_obj,
                    endpoint_type=endpoint_type,
                    start_time=start_time,
                    passthrough_success_handler_obj=pass_through_endpoint_logging,
                    url_route=str(url),
                ),
                headers=HttpPassThroughEndpointHelpers.get_response_headers(
                    headers=response.headers,
                    litellm_call_id=litellm_call_id,
                ),
                status_code=response.status_code,
            )

        try:
            response.raise_for_status()
        except httpx.HTTPStatusError as e:
            raise HTTPException(
                status_code=e.response.status_code, detail=e.response.text
            )

        if response.status_code >= 300:
            raise HTTPException(status_code=response.status_code, detail=response.text)

        content = await response.aread()

        ## LOG SUCCESS
        response_body: Optional[dict] = get_response_body(response)
        passthrough_logging_payload["response_body"] = response_body
        end_time = datetime.now()
        asyncio.create_task(
            pass_through_endpoint_logging.pass_through_async_success_handler(
                httpx_response=response,
                response_body=response_body,
                url_route=str(url),
                result="",
                start_time=start_time,
                end_time=end_time,
                logging_obj=logging_obj,
                cache_hit=False,
                **kwargs,
            )
        )

        return Response(
            content=content,
            status_code=response.status_code,
            headers=HttpPassThroughEndpointHelpers.get_response_headers(
                headers=response.headers,
                litellm_call_id=litellm_call_id,
            ),
        )
    except Exception as e:
        verbose_proxy_logger.exception(
            "litellm.proxy.proxy_server.pass_through_endpoint(): Exception occured - {}".format(
                str(e)
            )
        )
        if isinstance(e, HTTPException):
            raise ProxyException(
                message=getattr(e, "message", str(e.detail)),
                type=getattr(e, "type", "None"),
                param=getattr(e, "param", "None"),
                code=getattr(e, "status_code", status.HTTP_400_BAD_REQUEST),
            )
        else:
            error_msg = f"{str(e)}"
            raise ProxyException(
                message=getattr(e, "message", error_msg),
                type=getattr(e, "type", "None"),
                param=getattr(e, "param", "None"),
                code=getattr(e, "status_code", 500),
            )


def _init_kwargs_for_pass_through_endpoint(
    request: Request,
    user_api_key_dict: UserAPIKeyAuth,
    passthrough_logging_payload: PassthroughStandardLoggingPayload,
    _parsed_body: Optional[dict] = None,
    litellm_call_id: Optional[str] = None,
) -> dict:
    _parsed_body = _parsed_body or {}
    _litellm_metadata: Optional[dict] = _parsed_body.pop("litellm_metadata", None)
    _metadata = dict(
        StandardLoggingUserAPIKeyMetadata(
            user_api_key_hash=user_api_key_dict.api_key,
            user_api_key_alias=user_api_key_dict.key_alias,
            user_api_key_user_email=user_api_key_dict.user_email,
            user_api_key_user_id=user_api_key_dict.user_id,
            user_api_key_team_id=user_api_key_dict.team_id,
            user_api_key_org_id=user_api_key_dict.org_id,
            user_api_key_team_alias=user_api_key_dict.team_alias,
            user_api_key_end_user_id=user_api_key_dict.end_user_id,
        )
    )
    _metadata["user_api_key"] = user_api_key_dict.api_key
    if _litellm_metadata:
        _metadata.update(_litellm_metadata)

    _metadata = _update_metadata_with_tags_in_header(
        request=request,
        metadata=_metadata,
    )

    kwargs = {
        "litellm_params": {
            "metadata": _metadata,
        },
        "call_type": "pass_through_endpoint",
        "litellm_call_id": litellm_call_id,
        "passthrough_logging_payload": passthrough_logging_payload,
    }
    return kwargs


def _update_metadata_with_tags_in_header(request: Request, metadata: dict) -> dict:
    """
    If tags are in the request headers, add them to the metadata

    Used for google and vertex JS SDKs
    """
    _tags = request.headers.get("tags")
    if _tags:
        metadata["tags"] = _tags.split(",")
    return metadata


def create_pass_through_route(
    endpoint,
    target: str,
    custom_headers: Optional[dict] = None,
    _forward_headers: Optional[bool] = False,
    _merge_query_params: Optional[bool] = False,
    dependencies: Optional[List] = None,
):
    # check if target is an adapter.py or a url
    import uuid

    from litellm.proxy.types_utils.utils import get_instance_fn

    try:
        if isinstance(target, CustomLogger):
            adapter = target
        else:
            adapter = get_instance_fn(value=target)
        adapter_id = str(uuid.uuid4())
        litellm.adapters = [{"id": adapter_id, "adapter": adapter}]

        async def endpoint_func(  # type: ignore
            request: Request,
            fastapi_response: Response,
            user_api_key_dict: UserAPIKeyAuth = Depends(user_api_key_auth),
        ):
            return await chat_completion_pass_through_endpoint(
                fastapi_response=fastapi_response,
                request=request,
                adapter_id=adapter_id,
                user_api_key_dict=user_api_key_dict,
            )

    except Exception:
        verbose_proxy_logger.debug("Defaulting to target being a url.")

        async def endpoint_func(  # type: ignore
            request: Request,
            fastapi_response: Response,
            user_api_key_dict: UserAPIKeyAuth = Depends(user_api_key_auth),
            query_params: Optional[dict] = None,
            custom_body: Optional[dict] = None,
            stream: Optional[
                bool
            ] = None,  # if pass-through endpoint is a streaming request
        ):
            return await pass_through_request(  # type: ignore
                request=request,
                target=target,
                custom_headers=custom_headers or {},
                user_api_key_dict=user_api_key_dict,
                forward_headers=_forward_headers,
                merge_query_params=_merge_query_params,
                query_params=query_params,
                stream=stream,
                custom_body=custom_body,
            )

    return endpoint_func


def _is_streaming_response(response: httpx.Response) -> bool:
    _content_type = response.headers.get("content-type")
    if _content_type is not None and "text/event-stream" in _content_type:
        return True
    return False


async def initialize_pass_through_endpoints(pass_through_endpoints: list):

    verbose_proxy_logger.debug("initializing pass through endpoints")
    from litellm.proxy._types import CommonProxyErrors, LiteLLMRoutes
    from litellm.proxy.proxy_server import app, premium_user

    for endpoint in pass_through_endpoints:
        _target = endpoint.get("target", None)
        _path = endpoint.get("path", None)
        _custom_headers = endpoint.get("headers", None)
        _custom_headers = await set_env_variables_in_header(
            custom_headers=_custom_headers
        )
        _forward_headers = endpoint.get("forward_headers", None)
        _merge_query_params = endpoint.get("merge_query_params", None)
        _auth = endpoint.get("auth", None)
        _dependencies = None
        if _auth is not None and str(_auth).lower() == "true":
            if premium_user is not True:
                raise ValueError(
                    "Error Setting Authentication on Pass Through Endpoint: {}".format(
                        CommonProxyErrors.not_premium_user.value
                    )
                )
            _dependencies = [Depends(user_api_key_auth)]
            LiteLLMRoutes.openai_routes.value.append(_path)

        if _target is None:
            continue

        verbose_proxy_logger.debug(
            "adding pass through endpoint: %s, dependencies: %s", _path, _dependencies
        )
        app.add_api_route(  # type: ignore
            path=_path,
            endpoint=create_pass_through_route(  # type: ignore
                _path,
                _target,
                _custom_headers,
                _forward_headers,
                _merge_query_params,
                _dependencies,
            ),
            methods=["GET", "POST", "PUT", "DELETE", "PATCH"],
            dependencies=_dependencies,
        )

        verbose_proxy_logger.debug("Added new pass through endpoint: %s", _path)


@router.get(
    "/config/pass_through_endpoint",
    dependencies=[Depends(user_api_key_auth)],
    response_model=PassThroughEndpointResponse,
)
async def get_pass_through_endpoints(
    endpoint_id: Optional[str] = None,
    user_api_key_dict: UserAPIKeyAuth = Depends(user_api_key_auth),
):
    """
    GET configured pass through endpoint.

    If no endpoint_id given, return all configured endpoints.
    """
    from litellm.proxy.proxy_server import get_config_general_settings

    ## Get existing pass-through endpoint field value
    try:
        response: ConfigFieldInfo = await get_config_general_settings(
            field_name="pass_through_endpoints", user_api_key_dict=user_api_key_dict
        )
    except Exception:
        return PassThroughEndpointResponse(endpoints=[])

    pass_through_endpoint_data: Optional[List] = response.field_value
    if pass_through_endpoint_data is None:
        return PassThroughEndpointResponse(endpoints=[])

    returned_endpoints = []
    if endpoint_id is None:
        for endpoint in pass_through_endpoint_data:
            if isinstance(endpoint, dict):
                returned_endpoints.append(PassThroughGenericEndpoint(**endpoint))
            elif isinstance(endpoint, PassThroughGenericEndpoint):
                returned_endpoints.append(endpoint)
    elif endpoint_id is not None:
        for endpoint in pass_through_endpoint_data:
            _endpoint: Optional[PassThroughGenericEndpoint] = None
            if isinstance(endpoint, dict):
                _endpoint = PassThroughGenericEndpoint(**endpoint)
            elif isinstance(endpoint, PassThroughGenericEndpoint):
                _endpoint = endpoint

            if _endpoint is not None and _endpoint.path == endpoint_id:
                returned_endpoints.append(_endpoint)

    return PassThroughEndpointResponse(endpoints=returned_endpoints)


@router.post(
    "/config/pass_through_endpoint/{endpoint_id}",
    dependencies=[Depends(user_api_key_auth)],
)
async def update_pass_through_endpoints(request: Request, endpoint_id: str):
    """
    Update a pass-through endpoint
    """
    pass


@router.post(
    "/config/pass_through_endpoint",
    dependencies=[Depends(user_api_key_auth)],
)
async def create_pass_through_endpoints(
    data: PassThroughGenericEndpoint,
    user_api_key_dict: UserAPIKeyAuth = Depends(user_api_key_auth),
):
    """
    Create new pass-through endpoint
    """
    from litellm.proxy.proxy_server import (
        get_config_general_settings,
        update_config_general_settings,
    )

    ## Get existing pass-through endpoint field value

    try:
        response: ConfigFieldInfo = await get_config_general_settings(
            field_name="pass_through_endpoints", user_api_key_dict=user_api_key_dict
        )
    except Exception:
        response = ConfigFieldInfo(
            field_name="pass_through_endpoints", field_value=None
        )

    ## Update field with new endpoint
    data_dict = data.model_dump()
    if response.field_value is None:
        response.field_value = [data_dict]
    elif isinstance(response.field_value, List):
        response.field_value.append(data_dict)

    ## Update db
    updated_data = ConfigFieldUpdate(
        field_name="pass_through_endpoints",
        field_value=response.field_value,
        config_type="general_settings",
    )
    await update_config_general_settings(
        data=updated_data, user_api_key_dict=user_api_key_dict
    )


@router.delete(
    "/config/pass_through_endpoint",
    dependencies=[Depends(user_api_key_auth)],
    response_model=PassThroughEndpointResponse,
)
async def delete_pass_through_endpoints(
    endpoint_id: str,
    user_api_key_dict: UserAPIKeyAuth = Depends(user_api_key_auth),
):
    """
    Delete a pass-through endpoint

    Returns - the deleted endpoint
    """
    from litellm.proxy.proxy_server import (
        get_config_general_settings,
        update_config_general_settings,
    )

    ## Get existing pass-through endpoint field value

    try:
        response: ConfigFieldInfo = await get_config_general_settings(
            field_name="pass_through_endpoints", user_api_key_dict=user_api_key_dict
        )
    except Exception:
        response = ConfigFieldInfo(
            field_name="pass_through_endpoints", field_value=None
        )

    ## Update field by removing endpoint
    pass_through_endpoint_data: Optional[List] = response.field_value
    response_obj: Optional[PassThroughGenericEndpoint] = None
    if response.field_value is None or pass_through_endpoint_data is None:
        raise HTTPException(
            status_code=400,
            detail={"error": "There are no pass-through endpoints setup."},
        )
    elif isinstance(response.field_value, List):
        invalid_idx: Optional[int] = None
        for idx, endpoint in enumerate(pass_through_endpoint_data):
            _endpoint: Optional[PassThroughGenericEndpoint] = None
            if isinstance(endpoint, dict):
                _endpoint = PassThroughGenericEndpoint(**endpoint)
            elif isinstance(endpoint, PassThroughGenericEndpoint):
                _endpoint = endpoint

            if _endpoint is not None and _endpoint.path == endpoint_id:
                invalid_idx = idx
                response_obj = _endpoint

        if invalid_idx is not None:
            pass_through_endpoint_data.pop(invalid_idx)

    ## Update db
    updated_data = ConfigFieldUpdate(
        field_name="pass_through_endpoints",
        field_value=pass_through_endpoint_data,
        config_type="general_settings",
    )
    await update_config_general_settings(
        data=updated_data, user_api_key_dict=user_api_key_dict
    )

    if response_obj is None:
        raise HTTPException(
            status_code=400,
            detail={
                "error": "Endpoint={} was not found in pass-through endpoint list.".format(
                    endpoint_id
                )
            },
        )
    return PassThroughEndpointResponse(endpoints=[response_obj])<|MERGE_RESOLUTION|>--- conflicted
+++ resolved
@@ -3,13 +3,8 @@
 import json
 from base64 import b64encode
 from datetime import datetime
-<<<<<<< HEAD
 from typing import List, Optional, Union, Dict
-from urllib.parse import urlencode, parse_qs
-=======
-from typing import List, Optional
-from urllib.parse import urlparse
->>>>>>> 9610c844
+from urllib.parse import urlencode, parse_qs, urlparse
 
 import httpx
 from fastapi import APIRouter, Depends, HTTPException, Request, Response, status
@@ -265,67 +260,6 @@
             code=getattr(e, "status_code", 500),
         )
 
-
-<<<<<<< HEAD
-def forward_headers_from_request(
-    request: Request,
-    headers: dict,
-    forward_headers: Optional[bool] = False,
-):
-    """
-    Helper to forward headers from original request
-    """
-    if forward_headers is True:
-        request_headers = dict(request.headers)
-
-        # Header We Should NOT forward
-        request_headers.pop("content-length", None)
-        request_headers.pop("host", None)
-
-        # Combine request headers with custom headers
-        headers = {**request_headers, **headers}
-    return headers
-
-
-def get_response_headers(
-    headers: httpx.Headers, litellm_call_id: Optional[str] = None
-) -> dict:
-    excluded_headers = {"transfer-encoding", "content-encoding"}
-
-    return_headers = {
-        key: value
-        for key, value in headers.items()
-        if key.lower() not in excluded_headers
-    }
-    if litellm_call_id:
-        return_headers["x-litellm-call-id"] = litellm_call_id
-
-    return return_headers
-
-
-def get_merged_query_parameters(
-    existing_url: httpx.URL, request_query_params: Dict[str, Union[str, list]]
-) -> Dict[str, Union[str, List[str]]]:
-    # Get the existing query params from the target URL
-    existing_query_string = existing_url.query.decode("utf-8")
-    existing_query_params = parse_qs(existing_query_string)
-
-    # parse_qs returns a dict where each value is a list, so let's flatten it
-    existing_query_params = {
-        k: v[0] if len(v) == 1 else v for k, v in existing_query_params.items()
-    }
-
-    # Merge the query params, giving priority to the existing ones
-    return {**request_query_params, **existing_query_params}
-
-
-def get_endpoint_type(url: str) -> EndpointType:
-    if ("generateContent") in url or ("streamGenerateContent") in url:
-        return EndpointType.VERTEX_AI
-    elif ("api.anthropic.com") in url:
-        return EndpointType.ANTHROPIC
-    return EndpointType.GENERIC
-=======
 class HttpPassThroughEndpointHelpers:
     @staticmethod
     def forward_headers_from_request(
@@ -373,6 +307,22 @@
         return EndpointType.GENERIC
 
     @staticmethod
+    def get_merged_query_parameters(
+        existing_url: httpx.URL, request_query_params: Dict[str, Union[str, list]]
+    ) -> Dict[str, Union[str, List[str]]]:
+        # Get the existing query params from the target URL
+        existing_query_string = existing_url.query.decode("utf-8")
+        existing_query_params = parse_qs(existing_query_string)
+
+        # parse_qs returns a dict where each value is a list, so let's flatten it
+        existing_query_params = {
+            k: v[0] if len(v) == 1 else v for k, v in existing_query_params.items()
+        }
+
+        # Merge the query params, giving priority to the existing ones
+        return {**request_query_params, **existing_query_params}
+
+    @staticmethod
     async def _make_non_streaming_http_request(
         request: Request,
         async_client: httpx.AsyncClient,
@@ -402,8 +352,6 @@
                 json=custom_body,
             )
         return response
->>>>>>> 9610c844
-
 
 async def pass_through_request(  # noqa: PLR0915
     request: Request,
@@ -428,25 +376,23 @@
             request=request, headers=headers, forward_headers=forward_headers
         )
 
-<<<<<<< HEAD
+
         if merge_query_params:
 
             # Create a new URL with the merged query params
             url = url.copy_with(
                 query=urlencode(
-                    get_merged_query_parameters(
+                    HttpPassThroughEndpointHelpers.get_merged_query_parameters(
                         existing_url=url,
                         request_query_params=dict(request.query_params),
                     )
                 ).encode("ascii")
             )
 
-        endpoint_type: EndpointType = get_endpoint_type(str(url))
-=======
+
         endpoint_type: EndpointType = HttpPassThroughEndpointHelpers.get_endpoint_type(
             str(url)
         )
->>>>>>> 9610c844
 
         _parsed_body = None
         if custom_body:
