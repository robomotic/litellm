model_list:
  - model_name: fake-openai-endpoint
    litellm_params:
      model: openai/fake
      api_key: fake-key
      api_base: https://exampleopenaiendpoint-production.up.railway.app/
<<<<<<< HEAD
  - model_name: "*"
    litellm_params:
      model: openai/*
      api_key: os.environ/OPENAI_API_KEY
=======

litellm_settings:
  default_team_settings: 
    - team_id: team-1
      success_callback: ["langfuse"]
      langfuse_public_key: os.environ/LANGFUSE_PROJECT1_PUBLIC # Project 1
      langfuse_secret: os.environ/LANGFUSE_PROJECT1_SECRET # Project 1
    - team_id: team-2
      success_callback: ["langfuse"]
      langfuse_public_key: os.environ/LANGFUSE_PROJECT2_PUBLIC # Project 2
      langfuse_secret: os.environ/LANGFUSE_PROJECT2_SECRET # Project 2
>>>>>>> 33cf1734
general_settings:
  store_model_in_db: true
  master_key: sk-1234<|MERGE_RESOLUTION|>--- conflicted
+++ resolved
@@ -4,12 +4,11 @@
       model: openai/fake
       api_key: fake-key
       api_base: https://exampleopenaiendpoint-production.up.railway.app/
-<<<<<<< HEAD
   - model_name: "*"
     litellm_params:
       model: openai/*
       api_key: os.environ/OPENAI_API_KEY
-=======
+
 
 litellm_settings:
   default_team_settings: 
@@ -21,7 +20,7 @@
       success_callback: ["langfuse"]
       langfuse_public_key: os.environ/LANGFUSE_PROJECT2_PUBLIC # Project 2
       langfuse_secret: os.environ/LANGFUSE_PROJECT2_SECRET # Project 2
->>>>>>> 33cf1734
+
 general_settings:
   store_model_in_db: true
   master_key: sk-1234