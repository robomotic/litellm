--- conflicted
+++ resolved
@@ -14,10 +14,7 @@
 import logging
 import time
 import traceback
-<<<<<<< HEAD
-=======
 from datetime import timedelta
->>>>>>> eaad36a2
 from typing import Any, BinaryIO, List, Literal, Optional, Union
 
 from openai._models import BaseModel as OpenAIObject
@@ -96,10 +93,10 @@
             else:
                 self.set_cache(key=cache_key, value=cache_value)
 
-<<<<<<< HEAD
+
         if time.time() - self.last_cleaned > self.default_ttl:
             asyncio.create_task(self.clean_up_in_memory_cache())
-=======
+
     async def async_set_cache_sadd(self, key, value: List, ttl: Optional[float]):
         """
         Add value to set
@@ -110,7 +107,7 @@
             init_value.add(val)
         self.set_cache(key, init_value, ttl=ttl)
         return value
->>>>>>> eaad36a2
+
 
     def get_cache(self, key, **kwargs):
         if key in self.cache_dict:
